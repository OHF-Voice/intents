--- conflicted
+++ resolved
@@ -62,13 +62,9 @@
 tr:
   nativeName: Türkçe
 uk:
-<<<<<<< HEAD
-  nativeName: "\u0423\u043A\u0440\u0430\u0457\u043D\u0441\u044C\u043A\u0430"
+  nativeName: Українська
   leaders:
   - skynetua
-=======
-  nativeName: Українська
->>>>>>> 50139883
 ur:
   nativeName: اُردُو
 vi:
