--- conflicted
+++ resolved
@@ -34,13 +34,10 @@
   nativeName: English
 es:
   nativeName: Español
-<<<<<<< HEAD
 et:
   nativeName: Eesti
-=======
   leaders:
     - davefx
->>>>>>> db39e814
 fa:
   nativeName: فارسی
   isRTL: true
