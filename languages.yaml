--- conflicted
+++ resolved
@@ -58,13 +58,10 @@
   nativeName: Lietuvių
   leaders:
     - ErnestStaug
-<<<<<<< HEAD
+lv:
+  nativeName: Latviešu
 ml:
   nativeName: മലയാളം
-=======
-lv:
-  nativeName: Latviešu
->>>>>>> 016f15af
 ms:
   nativeName: بهاس ملايو
 nb:
