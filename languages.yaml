--- conflicted
+++ resolved
@@ -58,13 +58,10 @@
   nativeName: Lietuvių
   leaders:
     - ErnestStaug
-<<<<<<< HEAD
 lv:
   nativeName: Latviešu
-=======
 ms:
-  nativeName: بهاس ملايو‎
->>>>>>> 5359a39c
+  nativeName: بهاس ملايو
 nb:
   nativeName: Norsk Bokmål
 nl:
