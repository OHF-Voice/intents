language: cs
intents:
  HassTurnOff:
    data:
    - sentences:
<<<<<<< HEAD
        - <vypnout> [všechny] [stropní] (ventilátory|větráky) <area>
        - <area> <vypnout> [všechny] [stropní] (ventilátory|větráky)
=======
        - "<vypnout> [všechny] [stropní] (ventilátory | větráky) <area>"
        - "<area> <vypnout> [všechny] [stropní] (ventilátory | větráky)"
>>>>>>> aec92c9d
      slots:
        domain: fan
        name: all
    - sentences:
<<<<<<< HEAD
        - <vypnout> [stropní] (ventilátor|větrák) <area>
        - <area> <vypnout> [stropní] (ventilátor|větrák)
=======
        - "<vypnout> [stropní] (ventilátor | větrák) <area>"
        - "<area> <vypnout> [stropní] (ventilátor | větrák)"
>>>>>>> aec92c9d
      slots:
        domain: fan<|MERGE_RESOLUTION|>--- conflicted
+++ resolved
@@ -3,23 +3,13 @@
   HassTurnOff:
     data:
     - sentences:
-<<<<<<< HEAD
-        - <vypnout> [všechny] [stropní] (ventilátory|větráky) <area>
-        - <area> <vypnout> [všechny] [stropní] (ventilátory|větráky)
-=======
         - "<vypnout> [všechny] [stropní] (ventilátory | větráky) <area>"
         - "<area> <vypnout> [všechny] [stropní] (ventilátory | větráky)"
->>>>>>> aec92c9d
       slots:
         domain: fan
         name: all
     - sentences:
-<<<<<<< HEAD
-        - <vypnout> [stropní] (ventilátor|větrák) <area>
-        - <area> <vypnout> [stropní] (ventilátor|větrák)
-=======
         - "<vypnout> [stropní] (ventilátor | větrák) <area>"
         - "<area> <vypnout> [stropní] (ventilátor | větrák)"
->>>>>>> aec92c9d
       slots:
         domain: fan