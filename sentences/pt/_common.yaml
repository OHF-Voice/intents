language: pt
responses:
  errors:
<<<<<<< HEAD
    no_intent: "Desculpe, não consegui entender o pedido."
    no_area: "Não há nenhuma área chamada {{ area }}."
    no_domain: "{{ area }} não contém {{ domain }}."
    no_device_class: "{{ area }} não contém {{ device_class }}."
    no_entity: "Nenhum dispositivo ou entidade chamado {{ entity }}."
    handle_error: "Um erro inesperado ocurreu ao processar o pedido."
lists:
  color:
    values:
      - in: "branco"
        out: "white"
      - in: "preto"
        out: "black"
      - in: "vermelho"
        out: "red"
      - in: "laranja"
        out: "orange"
      - in: "amarelo"
        out: "yellow"
      - in: "verde"
        out: "green"
      - in: "azul"
        out: "blue"
      - in: "roxo"
        out: "purple"
      - in: "castanho"
        out: "brown"
  brightness:
    range:
      type: "percentage"
      from: 0
      to: 100
  temperature:
    range:
      type: "temperature"
      from: 0
      to: 100
  temperature_unit:
    values:
      - "celsius"
      - in: "c"
        out: "celsius"
      - "centígrados"
      - in: "c"
        out: "celsius"
      - "fahrenheit"
      - in: "f"
        out: "fahrenheit"
expansion_rules:
  nome: "[(o | a)] {name}"
  zona: "[(o | a)] {area}"
  na_zona: "(no | na | do | da) {area}"
  qual: "(qual | qual é)"
  brilho: "{brightness:brightness_pct} [porcento]"
  temperatura: "{temperature} [graus] [{temperature_unit}]"
skip_words:
  - "por favor"
  - "se faz favor"
  - "pode"
=======
    no_intent: "Desculpe, não percebi"
    no_area: "Não existe uma zona com o nome {{ area }}"
    no_domain: "{{ area }} não contém {{ domain }}"
    no_device_class: "{{ area }} não contém {{ device_class }}"
    no_entity: "Nenhum dispositivo ou entidade com o nome {{ entity }}"
    handle_error: "Ocorreu um erro inesperado ao processar o pedido"
lists: {}
expansion_rules: {}
skip_words: []
>>>>>>> cf792e70
<|MERGE_RESOLUTION|>--- conflicted
+++ resolved
@@ -1,13 +1,12 @@
 language: pt
 responses:
   errors:
-<<<<<<< HEAD
-    no_intent: "Desculpe, não consegui entender o pedido."
-    no_area: "Não há nenhuma área chamada {{ area }}."
+    no_intent: "Desculpe, não percebi o pedido."
+    no_area: "Não existe nenhuma área com o nome {{ area }}."
     no_domain: "{{ area }} não contém {{ domain }}."
     no_device_class: "{{ area }} não contém {{ device_class }}."
-    no_entity: "Nenhum dispositivo ou entidade chamado {{ entity }}."
-    handle_error: "Um erro inesperado ocurreu ao processar o pedido."
+    no_entity: "Nenhum dispositivo ou entidade com o nome {{ entity }}."
+    handle_error: "Ocurreu um erro inesperado ao processar o pedido."
 lists:
   color:
     values:
@@ -60,15 +59,4 @@
 skip_words:
   - "por favor"
   - "se faz favor"
-  - "pode"
-=======
-    no_intent: "Desculpe, não percebi"
-    no_area: "Não existe uma zona com o nome {{ area }}"
-    no_domain: "{{ area }} não contém {{ domain }}"
-    no_device_class: "{{ area }} não contém {{ device_class }}"
-    no_entity: "Nenhum dispositivo ou entidade com o nome {{ entity }}"
-    handle_error: "Ocorreu um erro inesperado ao processar o pedido"
-lists: {}
-expansion_rules: {}
-skip_words: []
->>>>>>> cf792e70
+  - "pode"