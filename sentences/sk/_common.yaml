language: sk
responses:
  errors:
    # Všeobecné
    no_intent: "Prepáč, nerozumel som tomu"
    handle_error: "Pri spracovaní došlo k neočakávanej chybe"
    # Ostatné
    no_area: "Prepáč, nepoznám žiadnu oblasť s názvom {{ area }}"
    no_floor: "Prepáč, nepoznám žiadne poschodie s názvom {{ floor }}"
    no_domain: "Prepáč, nepoznám {{ domain }}"
    no_domain_in_area: "Prepáč, nepoznám {{ domain }} v oblasti {{ area }}"
    no_domain_in_floor: "Prepáč, nepoznám {{ domain }} na poschodí {{ floor }}"
    no_device_class: "Prepáč, nepoznám {{ domain }}"
    no_device_class_in_area: "Prepáč, nepoznám {{ device_class }} v oblasti {{ area }}"
    no_device_class_in_floor: "Prepáč, nepoznám {{ device_class }} na poschodí {{ floor }}"
    no_entity: "Prepáč, nepoznám žiadne zariadenie ani entitu s názvom {{ entity }}"
    no_entity_in_area: "Prepáč, nepoznám žiadne zariadenie ani entitu s názvom {{ entity }} v oblasti {{ area }}"
    no_entity_in_floor: "Prepáč, nepoznám žiadne zariadenie ani entitu s názvom {{ entity }} na poschodí {{ floor }}"
    feature_not_supported: "Prepáč, žiadne zariadenie nepodporuje požadovanú schopnosť"

    no_entity_exposed: "Prepáč, {{ entity }} nie je zverejnená"
    no_entity_in_area_exposed: "Prepáč, {{ entity }} v oblasti {{ area }} nie je zverejnená"
    no_entity_in_floor_exposed: "Prepáč, {{ entity }} na poschodí {{ floor }} nie je zverejnená"
    no_domain_exposed: "Prepáč, žiadna {{ domain }} nie je zverejnená"
    no_domain_in_area_exposed: "Prepáč, žiadna {{ domain }} v oblasti {{ area }} nie je zverejnená"
    no_domain_in_floor_exposed: "Prepáč, žiadna {{ domain }} na poschodí {{ floor }} nie je zverejnená"
    no_device_class_exposed: "Prepáč, žiadna {{ device_class }} nie je zverejnená"
    no_device_class_in_area_exposed: "Prepáč, žiadna {{ device_class }} v oblasti {{ area }} nie je zverejnená"
    no_device_class_in_floor_exposed: "Prepáč, žiadna {{ device_class }} na poschodí {{ floor }} nie je zverejnená"

    duplicate_entities: "Prepáč, existuje viacero zariadení s názvom {{ entity }}"
    duplicate_entities_in_area: "Prepáč, existuje viacero zariadení s názvom {{ entity }} v oblasti {{ area }}"
    duplicate_entities_in_floor: "Prepáč, existuje viacero zariadení s názvom {{ entity }} na poschodí {{ floor }}"

    timer_not_found: "Prepáč, nemohol som nájsť daný časovač"
    multiple_timers_matched: "Prepáč, nemôžem reagovať s viacerými časovačmi naraz"
    no_timer_support: "Prepáč, časovače nie sú podporované na tomto zariadení"
<<<<<<< HEAD
    
=======

>>>>>>> 8751b413
lists:
  color:
    values:
      - in: "biel(a|e|y|o|u)"
        out: "white"
      - in: "čiern(a|e|y|o|u)"
        out: "black"
      - in: "červen(á|é|ý|o|ú)"
        out: "red"
      - in: "oranžov(á|é|ý|o|ú)"
        out: "orange"
      - in: "žlt(á|é|ý|o|ú)"
        out: "yellow"
      - in: "zelen(á|é|ý|o|ú)"
        out: "green"
      - in: "modr(á|é|ý|o|ú)"
        out: "blue"
      - in: "fialov(á|é|ý|o|ú)"
        out: "purple"
      - in: "hned(á|é|ý|o|ú)"
        out: "brown"
      - in: "ružov(á|é|ý|o|ú)"
        out: "pink"
      - in: "tyrkysov(á|é|ý|o|ú)"
        out: "turquoise"
  brightness:
    range:
      type: "percentage"
      from: 0
      to: 100
  temperature:
    range:
      type: "temperature"
      from: 0
      to: 100
  temperature_unit:
    values:
      - "celsius"
      - in: "c|Celzia"
        out: "Celsius"
      - "fahrenheit"
      - in: "f|Fahrenheita"
        out: "Fahrenheit"
  brightness_level:
    values:
      - in: (max|maximum|(najvyšš|najväčš(ie|í|iu)))
        out: 100
      - in: (min|minimum|(namenš|najnižš(ie|í|iu)))
        out: 1
  on_off_states:
    values:
      - in: "(zapnut(ý|á|é|ých)|zasvieten(ý|á|é|ých)|otvoren(ý|á|é|ých))"
        out: "on"
      - in: "(vypnut(ý|á|é|ých)|zhasnut(ý|á|é|ých)|zatvoren(ý|á|é|ých))"
        out: "off"
  on_off_domains:
    values:
      - in: svet(lo|lá|iel)
        out: light
      - in: ventilátor[y|ov]
        out: fan
      - in: vypínač[e|ov]
        out: switch
  position:
    range:
      type: "percentage"
      from: 0
      to: 100
  volume:
    range:
      type: "percentage"
      from: 0
      to: 100
  shopping_list_item:
    wildcard: true
expansion_rules:
  name: "{name}"
  area: "{area}"
  what_is: "((ak(á|é|ý|o)[ je])|je)"
  is: "(je|sú)"
  any: "nejak(ý|á|é)"
  all: "(všetk(y)|každ(ý|á|é))"
  which: "ktor(ý|í|á|é|ú)"
  in: "(v|vo)"
  how_many: "koľko[ je]"
  brightness: "{brightness}[%| percent]"
  temp: "teplot(a|u)"
  temperature: "{temperature}[°| stupňov ][{temperature_unit}]"
  turn_on: "(zapni|zapnúť)"
  turn_off: "(vypni|vypnúť)"
  turn_on_light: "(zasvieť|zažni|rozžni|rozsvieť)"
  turn_off_light: "(zahas|zhasni)"
  set: "(nastav[iť]|prestav[iť]|zme(ň|niť)|zvýš[iť]|zníž[iť])"
  open: "(otvor[iť]|odostri[eť]|(roz|vy)tiahn[i|uť])"
  close: "(zatvor[iť]|zavri[eť]|zatvor[iť]|zastri[eť]|(s|za)tiahn(i|uť))"
  position: "{position}[[ ]%| percent]"
  volume: "{volume:volume_level}[[ ]%| percent]"
skip_words:
  - "prosím"<|MERGE_RESOLUTION|>--- conflicted
+++ resolved
@@ -35,11 +35,7 @@
     timer_not_found: "Prepáč, nemohol som nájsť daný časovač"
     multiple_timers_matched: "Prepáč, nemôžem reagovať s viacerými časovačmi naraz"
     no_timer_support: "Prepáč, časovače nie sú podporované na tomto zariadení"
-<<<<<<< HEAD
-    
-=======
 
->>>>>>> 8751b413
 lists:
   color:
     values:
