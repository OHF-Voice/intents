--- conflicted
+++ resolved
@@ -308,10 +308,8 @@
   zone:
     wildcard: true
 
-<<<<<<< HEAD
   search_query:
     wildcard: true
-=======
   message:
     wildcard: true
   position:
@@ -319,7 +317,6 @@
       type: "percentage"
       from: 0
       to: 100
->>>>>>> 589ec731
 
 expansion_rules:
   name: "[(ο | οι | τον | η | την | το | τα | τις | τους | στον | στη | στην | στο | στους | στις | στα)] {name}"
