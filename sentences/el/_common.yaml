--- conflicted
+++ resolved
@@ -333,13 +333,9 @@
   position: "{position}[%| τοις εκατό]"
   exist: "(υπάρχει | υπάρχουν | είναι) [κάποι(ος|α|ο|οι|ες|α)]"
   numeric_value_set: "(όρισε|άλλαξε|αύξησε|μείωσε)"
-<<<<<<< HEAD
-  position: "{position}[%| τοις εκατό]"
-=======
   # Broadcast
   broadcast: "(ανάκοινωσε | μετάδωσε | διάδωσε | κάνε ανακοίνωση | κάνε μετάδοση)"
   everywhere: "(παντού | σε όλο το σπίτι | σε όλες τις συσκευές | σε όλους | σε όλα | παντού στο σπίτι)"
->>>>>>> 589ec731
   open: "(άνοιξε|σήκωσε|ανέβασε) [πάνω]"
   close: "(κλείσε|κατέβασε) [(πάνω|κάτω)]"
   clean: "(καθάρισε|σκούπισε|ηλεκτρική σκούπα)"
