--- conflicted
+++ resolved
@@ -345,10 +345,7 @@
       type: "percentage"
       from: 0
       to: 100
-
-<<<<<<< HEAD
-  response:
-=======
+      
   timer_seconds:
     range:
       from: 1
@@ -370,7 +367,6 @@
   timer_name:
     wildcard: true
   timer_command:
->>>>>>> cb1d5195
     wildcard: true
 
 expansion_rules:
