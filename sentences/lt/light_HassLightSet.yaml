language: "lt"
intents:
  HassLightSet:
    data:
<<<<<<< HEAD
      # brightness
      - sentences:
          - "<set> <name> [šviesumą|šviesą] [į|iki] <brightness>"
        response: "brightness"
      - sentences:
          - "<set> <name> [į|iki] <brightness>"
        requires_context:
          domain: "light"
        response: "brightness"
      - sentences:
          - "<set> [šviesumą|šviesą] <area> [į|iki] <brightness>"
          - "<set> <area> [šviesumą|šviesą] [į|iki] <brightness>"
        slots:
          name: "all"
        response: "brightness_area"

      # Max/Min brightness
      - sentences:
          - "<set> <name> [šviesumą|šviesą] [į|iki] (maksimum(o|ą) | piln(os|ą) | šviesiaus(ios|ą) | ryškiausi(ą|os))"
        slots:
          brightness: 100
        response: "brightness"

      - sentences:
          - "<set> <name> [šviesumą|šviesą] [į|iki] (minimum(o|ą) | silpniausi(os|ą) | tamsiaus(ios|ą) | silpniausi(ą|os))"
        slots:
          brightness: 1
        response: "brightness"

      # color
      - sentences:
          - "<set> [<name>] [<area>] [spalvą] [į] {color} [spalvą]"
        response: "color"
=======
      - sentences: []
>>>>>>> c986eaae
<|MERGE_RESOLUTION|>--- conflicted
+++ resolved
@@ -1,41 +1,5 @@
-language: "lt"
+language: lt
 intents:
   HassLightSet:
     data:
-<<<<<<< HEAD
-      # brightness
-      - sentences:
-          - "<set> <name> [šviesumą|šviesą] [į|iki] <brightness>"
-        response: "brightness"
-      - sentences:
-          - "<set> <name> [į|iki] <brightness>"
-        requires_context:
-          domain: "light"
-        response: "brightness"
-      - sentences:
-          - "<set> [šviesumą|šviesą] <area> [į|iki] <brightness>"
-          - "<set> <area> [šviesumą|šviesą] [į|iki] <brightness>"
-        slots:
-          name: "all"
-        response: "brightness_area"
-
-      # Max/Min brightness
-      - sentences:
-          - "<set> <name> [šviesumą|šviesą] [į|iki] (maksimum(o|ą) | piln(os|ą) | šviesiaus(ios|ą) | ryškiausi(ą|os))"
-        slots:
-          brightness: 100
-        response: "brightness"
-
-      - sentences:
-          - "<set> <name> [šviesumą|šviesą] [į|iki] (minimum(o|ą) | silpniausi(os|ą) | tamsiaus(ios|ą) | silpniausi(ą|os))"
-        slots:
-          brightness: 1
-        response: "brightness"
-
-      # color
-      - sentences:
-          - "<set> [<name>] [<area>] [spalvą] [į] {color} [spalvą]"
-        response: "color"
-=======
-      - sentences: []
->>>>>>> c986eaae
+      - sentences: []