--- conflicted
+++ resolved
@@ -56,15 +56,6 @@
   fans: "вентилатор[а|ът|и|ите]"
   max: "max|максимална[та]|макс|край|най[-]висока[та]"
   min: "минимална|минимум|най[-]ниска"
-<<<<<<< HEAD
-  temp: "температур(а|ата|ите) | градус[а|и|те|ът] | термостат[а|ът|ите]"
-  temperature: "{temperature} [градуса] [{temperature_unit}]"
-  turn_on: "пусни | включи | светни | запали"
-  turn_off: "спри | изключи | изгаси | угаси | загаси"
-  set: "направи | сложи | постави | смени | промени | настрой | задай | нагласи | тури"
-  close: "затвори | смъкни | спусни | закрий | свали"
-  open: "отвори | вдигни | открий"
-=======
   temp: "температур(а|ата|ите)|градус[а|и|те|ът]|термостат[а|ът|ите]"
   temperature: "{temperature}[°| градуса] [{temperature_unit}]"
   turn_on: "пусни|включи|светни|запали"
@@ -72,7 +63,6 @@
   set: "направи|сложи|постави|смени|промени|настрой|задай|нагласи|тури"
   close: "затвори|смъкни|спусни|закрий|свали"
   open: "отвори|вдигни|открий"
->>>>>>> 764d92af
 skip_words:
   - "извинявай"
   - "можеш ли"
