language: bg
responses:
  errors:
    no_intent: Съжалявам, не можах да разбера това
    no_area: Няма област с име {{ area }}
    no_domain: Областта {{ area }} не съдържа {{ domain }}
    no_device_class: Областта {{ area }} не съдържа {{ device_class }}
    no_entity: Няма устройство или обект с име {{ entity }}
    handle_error: Неочаквана грешка при изпълнение на командата
lists:
  color:
    values:
      - in: "бял | бяло | бяла | бялото | бели(я | ят) | бялата | бели"
        out: "white"
      - in: "черен | черно | черна | черното | черни(я | ят) | черната | черни"
        out: "black"
      - in: "червен | червено | червена | червеното | червени(я | ят) | червената | червени"
        out: "red"
      - in: "оранжев | оранжево | оранжева | оранжевото | оранжеви(я | ят) | оранжевата | оранжеви"
        out: "orange"
      - in: "жълт | жълто | жълта | жълтото | жълти(я | ят) | жълтата | жълти"
        out: "yellow"
      - in: "зелен | зелено | зелена | зеленото | зелени(я | ят) | зелената | зелени"
        out: "green"
      - in: "син | синьо | синя | синьото | сини(я | ят)| синята | сини"
        out: "blue"
      - in: "лилав | лилаво | лилава | лилавото | лилави(я | ят) | лилавата | лилави"
        out: "purple"
      - in: "кафяв | кафяво | кафява | кафявото | кафяви(я | ят) | кафявата | кафяви"
        out: "brown"
  brightness:
    range:
      type: "percentage"
      from: 0
      to: 100
  temperature:
    range:
      type: "temperature"
      from: 0
      to: 100
  temperature_unit:
    values:
      - in: "c | целзий | по целзий"
        out: "celsius"
      - in: "f | фаренхайт | по фаренхайт"
        out: "fahrenheit"
expansion_rules:
  name: "{name}"
  area: "[в | на] {area}"
  brightness: "{brightness} [процент(и | а)]"
  temp: "(температур(а | ата) | градус(а | и))"
  temperature: "{temperature} [градуса] [{temperature_unit}]"
  turn_on: (пусни | включи | светни)
  turn_off: (спри | изключи | изгаси)
<<<<<<< HEAD
  set: (направи | сложи | постави | смени | промени | задай | настрой)
  close: (затвори | смъкни | спусни | закрий | пусни)
  open: (отвори | вдигни | открий)
=======
  set: (направи | сложи | постави | смени | промени | настрой | нагласи)
  close: (затвори | смъкни)
  open: (отвори | вдигни)
>>>>>>> c9ec988d
skip_words:
  - "извинявай"
  - "можеш ли"
  - "може ли"
  - "кажи ми"
  - "моля"<|MERGE_RESOLUTION|>--- conflicted
+++ resolved
@@ -52,15 +52,9 @@
   temperature: "{temperature} [градуса] [{temperature_unit}]"
   turn_on: (пусни | включи | светни)
   turn_off: (спри | изключи | изгаси)
-<<<<<<< HEAD
-  set: (направи | сложи | постави | смени | промени | задай | настрой)
+  set: (направи | сложи | постави | смени | промени | настрой | задай | нагласи)
   close: (затвори | смъкни | спусни | закрий | пусни)
   open: (отвори | вдигни | открий)
-=======
-  set: (направи | сложи | постави | смени | промени | настрой | нагласи)
-  close: (затвори | смъкни)
-  open: (отвори | вдигни)
->>>>>>> c9ec988d
 skip_words:
   - "извинявай"
   - "можеш ли"
