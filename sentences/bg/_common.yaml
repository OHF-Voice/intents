--- conflicted
+++ resolved
@@ -48,11 +48,7 @@
   name: "{name}"
   area: "[в | на] {area}"
   brightness: "{brightness} [процент(и | а)]"
-<<<<<<< HEAD
-  temp: "(температур(а | ата) | градус(а | и))"
-=======
   temp: "(температур(а | ата) | градус(а | и)"
->>>>>>> 02936601
   temperature: "{temperature} [градуса] [{temperature_unit}]"
   turn_on: (пусни | включи | светни)
   turn_off: (спри | изключи | изгаси)
