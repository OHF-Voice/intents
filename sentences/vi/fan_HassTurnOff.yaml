language: vi
intents:
  HassTurnOff:
    data:
<<<<<<< HEAD
      - sentences:
          - "tắt <name> <area>"
          - "tắt <name> trong <area>"
          - "tắt [tất cả | toàn bộ] <name> <area>"
          - "thiết lập <name> <area> sang chế độ tắt"
        slots:
          domain: "fan"
          name: "all"
=======
    - sentences:
        - "Tắt <name> <area>"
        - "Tắt [tất cả] <name> trong <area>"
      slots:
        domain: fan
        name: all
>>>>>>> 01c41023
<|MERGE_RESOLUTION|>--- conflicted
+++ resolved
@@ -2,20 +2,10 @@
 intents:
   HassTurnOff:
     data:
-<<<<<<< HEAD
       - sentences:
           - "tắt <name> <area>"
-          - "tắt <name> trong <area>"
-          - "tắt [tất cả | toàn bộ] <name> <area>"
-          - "thiết lập <name> <area> sang chế độ tắt"
+          - "tắt <name> [trong]  <area>"
+          - "tắt [tất cả | toàn bộ] <name> [trong] <area>"
         slots:
           domain: "fan"
-          name: "all"
-=======
-    - sentences:
-        - "Tắt <name> <area>"
-        - "Tắt [tất cả] <name> trong <area>"
-      slots:
-        domain: fan
-        name: all
->>>>>>> 01c41023
+          name: "all"