--- conflicted
+++ resolved
@@ -320,13 +320,8 @@
         out: "closed"
 
 expansion_rules:
-<<<<<<< HEAD
   the: "(l(o|a|e) | i[l] | gli | l'| in | ne(l|llo|lla|lle|ll'|gli) | a[(l|llo|lla|lle|ll'|gli)])"
-  in: "(in | ne[i|gli|l[lo|la|le]])"
-=======
-  the: "(l(o|a|e) | i[l] | gli | l'| in | nel[(lo|la|le|l'|gli)] | a[(l|llo|lla|lle|gli)])"
   in: "(in | ne(i|gli|l[l'|lo|la|le]))"
->>>>>>> b2782b37
   of: "(de[i|gli|l[lo|la|le]]|di)"
   to: "a[l[lo|la|le] | gli]"
   name: "{name}"
