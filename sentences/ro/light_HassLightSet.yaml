--- conflicted
+++ resolved
@@ -15,48 +15,18 @@
           name: all
         response: brightness_area
       - sentences:
-<<<<<<< HEAD
           - "[<seteaza>] <luminozitatea> [<din>] <name> [la] [valoarea [de]] {brightness_min_max:brightness}"
           - "[<seteaza>] <name> [la] <luminozitatea> [de] {brightness_min_max:brightness}"
           - "[<seteaza>] [<in> | la] {brightness_min_max:brightness} <luminozitatea> [<din>] <name>"
+        response: brightness
       - sentences:
           - "[<seteaza>] <luminozitatea> [<din>] <area> [la] [valoarea [de]] {brightness_min_max:brightness}"
           - "[<seteaza>] [<din>] <area> [la] <luminozitatea> [de] {brightness_min_max:brightness}"
           - "[<seteaza>] [<in> | la] {brightness_min_max:brightness} <luminozitatea> [<din>] <area>"
         slots:
           name: "all"
+        response: brightness_area
 
-=======
-          - '[<seteaza>] <luminozitatea> [<din>] <name> [la] [valoarea [de]] <maximum>'
-          - '[<seteaza>] <name> [la] <luminozitatea> [de] <maximum>'
-          - '[<seteaza>] [<in> | la] <maximum> <luminozitatea> [<din>] <name>'
-        slots:
-          brightness: 100
-        response: brightness
-      - sentences:
-          - '[<seteaza>] <luminozitatea> [<din>] <area> [la] [valoarea [de]] <maximum>'
-          - '[<seteaza>] [<din>] <area> [la] <luminozitatea> [de] <maximum>'
-          - '[<seteaza>] [<in> | la] <maximum> <luminozitatea> [<din>] <area>'
-        slots:
-          name: all
-          brightness: 100
-        response: brightness
-      - sentences:
-          - '[<seteaza>] <luminozitatea> [<din>] <name> [la] [valoarea [de]] <minimum>'
-          - '[<seteaza>] <name> [la] <luminozitatea> [de] <minimum>'
-          - '[<seteaza>] [<in> | la] <minimum> <luminozitatea> [<din>] <name>'
-        slots:
-          brightness: 1
-        response: brightness
-      - sentences:
-          - '[<seteaza>] <luminozitatea> [<din>] <area> [la] [valoarea [de]] <minimum>'
-          - '[<seteaza>] [<din>] <area> [la] <luminozitatea> [de] <minimum>'
-          - '[<seteaza>] [<in> | la] <minimum> <luminozitatea> [<din>] <area>'
-        slots:
-          name: all
-          brightness: 1
-        response: brightness
->>>>>>> 2c9032fb
       - sentences:
           - '[<seteaza>] [<culoarea>] [<din>] <name> [<in> | la] [<culoarea>] {color}'
           - '[<seteaza>] <culoarea> [<in> | la] {color} [<din>] <name>'
