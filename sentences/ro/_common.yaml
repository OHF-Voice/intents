language: ro
responses:
  errors:
    no_intent: "Îmi pare rău, nu am înțeles cererea. Poți, te rog, să repeți?"
    no_area: "Îmi pare rău, nu este nici o zonă numită {{ area }}"
    no_domain: "Îmi pare rău, în {{ area }} nu este {{ domain }}"
    no_device_class: "Îmi pare rău, zona {{ area }} nu conține {{ device_class }}"
    no_entity: "Îmi pare rău, nu am găsit niciun dispozitiv sau entitate cu numele {{ entity }}"
    handle_error: "Îmi pare rău, a intervenit o eroare în timpul procesării cererii"
lists:
  color:
    values:
      - in: "alb"
        out: "white"
      - in: "negru"
        out: "black"
      - in: "ro(ș|s)u"
        out: "red"
      - in: "(portocaliu | oranj)"
        out: "orange"
      - in: "galben"
        out: "yellow"
      - in: "verde"
        out: "green"
      - in: "(albastru | bleu)"
        out: "blue"
      - in: "(lila | violet | purpuriu | mov)"
        out: "purple"
      - in: "maro"
        out: "brown"
  brightness:
    range:
      type: "percentage"
      from: 0
      to: 100
  brightness_min_max:
    values:
      - in: "<maximum>"
        out: 100
      - in: "<minimum>"
        out: 1
  temperature:
    range:
      type: "temperature"
      from: -100
      to: 100
  temperature_unit:
    values:
      - "celsius"
      - in: "c"
        out: "celsius"
      - "fahrenheit"
      - in: "f"
        out: "fahrenheit"
expansion_rules:
  area: "[(zona | regiunea )] {area}"
  brightness: "{brightness} [(la sut(ă|a) | % | [de] procente)]"
  temperature: "{temperature} [[de] grad[e]] [{temperature_unit}]"
  name: "({name}[(ul|a)])"
  maximum: "(maxim[(ă|a|um)] [posibil[(ă|a)]])"
  minimum: "(minim[(ă|a|um)] [posibil[(ă|a)]])"
  este: "(e | este)"
<<<<<<< HEAD
  cat: "(c((â|a|î|i)t[e]))"
=======
  cat: "(c(â|a|î|i)t[e])"
>>>>>>> ec647030
  in: "((î|i)n)"
  din: "(din | (î|i)n | pentru | [de] la | [de] pe | de)"
  porneste: "(start | porne(ș|s)te | deschide | aprinde | activeaz(ă|a))"
  opreste: "(stop | opre(ș|s)te | (î|i)nchide | stinge | dezactiveaz(ă|a))"
  seteaza: "(seteaz(ă|a) | pune | a[d]justeaz(ă|a) | schimb(ă|a) | modific(ă|a))"
  lumina: "(luminile | lumina | becul | becurile)"
  luminozitatea: "(luminozitate[a])"
  culoarea: "(culoare[a])"
  temperatura: "(temperatur(ă|a))"
  deschide: "(deschide | ridic(ă|a))"
  inchide: "((î|i)nchide | coboar(ă|a))"
  fereastra: "(fereastra | ferestrele | geamul | geamurile)"
  usa: "(u(ș|s)a | u(ș|s)ile)"
  jaluzelele: "(jaluzeaua | jaluzelele | draperia | draperiile | perdeaua | perdelele | ruloul | rulourile)"
  poarta: "(poarta | porțile | gardul)"
  ventilatorul: "(ventilatorul | ventilatoarele | aerisirea | aerisirile)"
skip_words:
  - "mulțumesc"
  - "multumesc"
  - "te rog"
  - "te rog frumos"
  - "merci"
  - "mersi"<|MERGE_RESOLUTION|>--- conflicted
+++ resolved
@@ -60,11 +60,7 @@
   maximum: "(maxim[(ă|a|um)] [posibil[(ă|a)]])"
   minimum: "(minim[(ă|a|um)] [posibil[(ă|a)]])"
   este: "(e | este)"
-<<<<<<< HEAD
-  cat: "(c((â|a|î|i)t[e]))"
-=======
   cat: "(c(â|a|î|i)t[e])"
->>>>>>> ec647030
   in: "((î|i)n)"
   din: "(din | (î|i)n | pentru | [de] la | [de] pe | de)"
   porneste: "(start | porne(ș|s)te | deschide | aprinde | activeaz(ă|a))"
