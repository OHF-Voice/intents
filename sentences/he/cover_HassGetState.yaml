language: he
intents:
  HassGetState:
    data:
      - sentences:
<<<<<<< HEAD
          - האם [החלון | התריס | הוילון] <name> {cover_states:state} [ב<area>]
=======
          - "[האם] [ה]<name> {cover_states:state} [ב<area>]"
>>>>>>> b11882d2
        response: one_yesno
        requires_context:
          domain: cover
        slots:
          domain: cover

      - sentences:
<<<<<<< HEAD
          - האם [יש | ישנם | ישנן] {cover_classes:device_class} (כלשהי | כלשהיא | כלשהוא | כלשהו) [ש]{cover_states:state} [ב<area>]
=======
          - "[האם] [יש] [ה]{cover_classes:device_class} [ב<area>] [ש]{cover_states:state}[ים] [ב<area>]"
>>>>>>> b11882d2
        response: any
        slots:
          domain: cover

      - sentences:
<<<<<<< HEAD
          - האם כל ה{cover_classes:device_class} {cover_states:state} [ב<area>]
=======
          - "כל ה{cover_classes:device_class} [[ש]ב<area>] [הם] [הן] {cover_states:state}[ים] [ב<area>]"
>>>>>>> b11882d2
        response: all
        slots:
          domain: cover

      - sentences:
<<<<<<< HEAD
          - (איזה | אילו) {cover_classes:device_class} [במצב | נמצאים במצב | הם] {cover_states:state} [ב<area>]
=======
          - "(איזה|אילו) {cover_classes:device_class} [יש] [[ש]ב<area>] [ש][הם][הן] [ש]{cover_states:state}[ים] [ב<area>]"
>>>>>>> b11882d2
        response: which
        slots:
          domain: cover

      - sentences:
<<<<<<< HEAD
          - כמה {cover_classes:device_class} [במצב | נמצאים במצב | הם] {cover_states:state} [ב<area>]
=======
          - "כמה {cover_classes:device_class} [ש]{cover_states:state}[ים] [ב<area>]"
>>>>>>> b11882d2
        response: how_many
        slots:
          domain: cover<|MERGE_RESOLUTION|>--- conflicted
+++ resolved
@@ -3,11 +3,7 @@
   HassGetState:
     data:
       - sentences:
-<<<<<<< HEAD
-          - האם [החלון | התריס | הוילון] <name> {cover_states:state} [ב<area>]
-=======
-          - "[האם] [ה]<name> {cover_states:state} [ב<area>]"
->>>>>>> b11882d2
+          - האם [ה][חלון | תריס | וילון]<name> {cover_states:state} [ב<area>]
         response: one_yesno
         requires_context:
           domain: cover
@@ -15,41 +11,29 @@
           domain: cover
 
       - sentences:
-<<<<<<< HEAD
           - האם [יש | ישנם | ישנן] {cover_classes:device_class} (כלשהי | כלשהיא | כלשהוא | כלשהו) [ש]{cover_states:state} [ב<area>]
-=======
-          - "[האם] [יש] [ה]{cover_classes:device_class} [ב<area>] [ש]{cover_states:state}[ים] [ב<area>]"
->>>>>>> b11882d2
+          - האם [יש | ישנם | ישנן] {cover_classes:device_class} (כלשהי | כלשהיא | כלשהוא | כלשהו) [ב<area>] [ש]{cover_states:state}
         response: any
         slots:
           domain: cover
 
       - sentences:
-<<<<<<< HEAD
-          - האם כל ה{cover_classes:device_class} {cover_states:state} [ב<area>]
-=======
-          - "כל ה{cover_classes:device_class} [[ש]ב<area>] [הם] [הן] {cover_states:state}[ים] [ב<area>]"
->>>>>>> b11882d2
+          - [האם] כל ה{cover_classes:device_class} [הם | הן] {cover_states:state} [ב<area>]
+          - [האם] כל ה{cover_classes:device_class} [[ש]ב<area>] [הם | הן] {cover_states:state}
         response: all
         slots:
           domain: cover
 
       - sentences:
-<<<<<<< HEAD
-          - (איזה | אילו) {cover_classes:device_class} [במצב | נמצאים במצב | הם] {cover_states:state} [ב<area>]
-=======
-          - "(איזה|אילו) {cover_classes:device_class} [יש] [[ש]ב<area>] [ש][הם][הן] [ש]{cover_states:state}[ים] [ב<area>]"
->>>>>>> b11882d2
+          - (איזה | אילו) {cover_classes:device_class} [במצב | נמצאים במצב | הם | הן] [ש]{cover_states:state} [ב<area>]
+          - (איזה | אילו) {cover_classes:device_class} [[ש]ב<area>] [במצב | נמצאים במצב | הם | הן] [ש]{cover_states:state}
         response: which
         slots:
           domain: cover
 
       - sentences:
-<<<<<<< HEAD
-          - כמה {cover_classes:device_class} [במצב | נמצאים במצב | הם] {cover_states:state} [ב<area>]
-=======
-          - "כמה {cover_classes:device_class} [ש]{cover_states:state}[ים] [ב<area>]"
->>>>>>> b11882d2
+          - כמה {cover_classes:device_class} [במצב | נמצאים במצב | הם | הן] [ש]{cover_states:state} [ב<area>]
+          - כמה {cover_classes:device_class} [[ש]ב<area>] [במצב | נמצאים במצב | הם | הן] [ש]{cover_states:state}
         response: how_many
         slots:
           domain: cover