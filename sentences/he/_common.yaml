--- conflicted
+++ resolved
@@ -46,7 +46,6 @@
         out: "celsius"
   brightness_level:
     values:
-<<<<<<< HEAD
       - in: (מקס | מקסימום | הגבוה | הגבוה ביותר | הגבוהה ביותר)
         out: 100
       - in: (מינ | מינימום | הנמוך | הנמוך ביותר | הנמוכה ביותר)
@@ -86,31 +85,11 @@
       - in: מאוורר[ים]
         out: fan
       - in: מתג[ים]
-=======
-      - in: ( מקסימלי | הכי גבוה | עד הסוף | מרבי | מירבי | למקסימום)
-        out: 100
-      - in: ( מינימלי | הכי נמוך | למינימום)
-        out: 1
-  on_off_states:
-    values:
-      - in: פועלים|פועל|דולקת|דולק
-        out: "on"
-      - in: כבוי|כבויים
-        out: "off"
-  on_off_domains:
-    values:
-      - in: אור|אורות
-        out: light
-      - in: מאוורר|מאווררים
-        out: fan
-      - in: מתג|מתגים
->>>>>>> b11882d2
         out: switch
   cover_states:
     values:
       - in: "פתוח"
         out: "open"
-<<<<<<< HEAD
       - in: "פתוחה"
         out: "open"
       - in: "פתוחים"
@@ -172,32 +151,10 @@
       - in: חלון
         out: window
       - in: חלונות
-=======
-      - in: "סגור"
-        out: "closed"
-      - in: "פותח"
-        out: "opening"
-      - in: "סוגר"
-        out: "closing"
-  cover_classes:
-    values:
-      - in: סככה|סככות
-        out: awning
-      - in: וילון|וילונות
-        out: curtain
-      - in: דלת[ות]
-        out: door
-      - in: שער[ים]
-        out: gate
-      - in: תריס[ים]
-        out: shutter
-      - in: חלון|חלונות
->>>>>>> b11882d2
         out: window
 expansion_rules:
   name: "[ה]{name}"
   area: "[ה][ב]{area}"
-<<<<<<< HEAD
   what_is: "(מה|מהו|מהי|מהם|מהן)"
   brightness: "{brightness}[%| אחוז]"
   turn: ""
@@ -206,20 +163,10 @@
   open: "(פתח | לפתוח | תפתח | הרם | להרים | תרים)"
   close: "(סגור | לסגור | תסגור | הורד | להוריד | תוריד)"
   window: "(חלון | חלונות | תריס | תריסים | וילון | וילונות | סוכך | סוכחים)"
-=======
-  what_is: "(מה|מהו|מהי|מהם|מהן|כמה)"
-  brightness: "{brightness} [אחוז][ים]"
-  open: "(פתח | תפתח | תעלה | העלה | הרם | תרים)"
-  close: "(סגור | תסגור | הנמך | תנמיך | תוריד | הורד)"
-  #turn: "(הפעל | הדלק)"
-  temp: "(מעלות|טמפרטורה|טמפרטורת)"
-  temperature: "{temperature} [{temperature_unit}] [מעלות]"
-  set: "(כוון|שנה|קבע)"
->>>>>>> b11882d2
 skip_words:
   - "אנא"
   - "נא"
   - "בבקשה"
   - "אתה יכול"
   - "תוכל"
-  - "אפשר"  +  - "אפשר"