--- conflicted
+++ resolved
@@ -3,52 +3,36 @@
   HassGetState:
     data:
       - sentences:
-<<<<<<< HEAD
           - (מה | מהו | מהי | מהם | מהן ) [קורה עם | המצב של | המצב] <name> [ב <area>]
+          - (האם) [המצב של] <name> [הוא] {on_off_states:state} [ב <area>]
+          - מה[ו] [הסטטוס של] [ה]<name> [ב<area>]
         response: one
 
       - sentences:
-          - (האם) [המצב של] <name> [הוא] {on_off_states:state} [ב <area>]
-=======
-          - מה[ו] [הססטוס של] [ה]<name> [ב<area>]
-        response: one
-
-      - sentences:
-          - "[האם] [הססטוס של] [ה]<name> [[ש]ב<area>] [הוא] [היא] {on_off_states:state}[ים] [ב<area>]"
->>>>>>> b11882d2
+          - "[האם] [הסטטוס של | המצב של] [ה]<name> [הוא | היא] {on_off_states:state} [ב<area>]"
+          - "[האם] [הסטטוס של | המצב של] [ה]<name> [[ש]ב<area>] [הוא | היא] {on_off_states:state}"
         response: one_yesno
         excludes_context:
           domain:
             - cover
 
       - sentences:
-<<<<<<< HEAD
           - האם [יש | ישנם | ישנן] {on_off_domains:domain} (כלשהי | כלשהיא | כלשהוא | כלשהו) [ש]{on_off_states:state} [in <area>]
+          - "[האם] ה{on_off_domains:domain} [הוא | היא] {on_off_states:state}[ים] [ב<area>]"
+          - "[האם] ה{on_off_domains:domain} [[ש]ב<area>] [הוא | היא] {on_off_states:state}[ים]"
         response: any
 
       - sentences:
-          - האם כל ה{on_off_domains:domain} {on_off_states:state} [ב<area>]
+          - "[האם] [כל] ה{on_off_domains:domain} [הם | הן] {on_off_states:state} [ב<area>]"
+          - "[האם] [כל] ה{on_off_domains:domain} [[ש]ב<area>] [הם | הן] {on_off_states:state}"
         response: all
 
       - sentences:
-          - (איזה | אילו) {on_off_domains:domain} [במצב | נמצאים במצב] {on_off_states:state} [ב<area>]
+          - (איזה | אילו | יש) {on_off_domains:domain} [הם | הן | במצב | נמצאים במצב] {on_off_states:state} [ב<area>]
+          - (איזה | אילו | יש) {on_off_domains:domain} [[ש]ב<area>] [הם | הן | במצב | נמצאים במצב] {on_off_states:state} [ב<area>]
         response: which
 
       - sentences:
-          - כמה {on_off_domains:domain} [במצב | נמצאים במצב | הם] {on_off_states:state} [ב<area>]
-=======
-          - "[האם] [כל] ה{on_off_domains:domain}[ים] [[ש]ב<area>] [הם] [הן] {on_off_states:state}[ים] [ב<area>]"
-        response: all
-
-      - sentences:
-          - "[האם] ה{on_off_domains:domain}[ים] [[ש]ב<area>] [הוא] [היא] {on_off_states:state}[ים] [ב<area>]"
-        response: any
-
-      - sentences:
-          - "(איזה|אילו|יש) [מה]{on_off_domains:domain}[ים] [[ש]ב<area>] [הם] [הן] {on_off_states:state}[ים] [ב<area>]"
-        response: which
-
-      - sentences:
-          - "כמה {on_off_domains:domain}[ים] [[ש]ב<area>] [הם] [הן] {on_off_states:state}[ים] [ב<area>]"
->>>>>>> b11882d2
+          - כמה {on_off_domains:domain} [הם | הן | במצב | נמצאים במצב] {on_off_states:state} [ב<area>]
+          - כמה {on_off_domains:domain} [[ש]ב<area>] [הם | הן | במצב | נמצאים במצב] {on_off_states:state} [ב<area>]
         response: how_many