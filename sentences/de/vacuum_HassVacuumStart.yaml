language: de
intents:
  HassVacuumStart:
    data:
      - sentences:
          - (<schalten>|<machen>) <name> <an>
          - (<ausfuehren>|<aktivieren>) <name>
<<<<<<< HEAD
          - <name> (<ausfuehren>|<aktivieren>)
          - <name> <an>[schalten|machen]
=======
          - schick[e] <name>[ los]
          - <name> (<ausfuehren>|<aktivieren>|[los]schicken)
          - <name> <an>[<schalten>|<machen>]
>>>>>>> 7aa1c854
        requires_context:
          domain: vacuum<|MERGE_RESOLUTION|>--- conflicted
+++ resolved
@@ -5,13 +5,8 @@
       - sentences:
           - (<schalten>|<machen>) <name> <an>
           - (<ausfuehren>|<aktivieren>) <name>
-<<<<<<< HEAD
-          - <name> (<ausfuehren>|<aktivieren>)
-          - <name> <an>[schalten|machen]
-=======
           - schick[e] <name>[ los]
           - <name> (<ausfuehren>|<aktivieren>|[los]schicken)
-          - <name> <an>[<schalten>|<machen>]
->>>>>>> 7aa1c854
+          - <name> <an>[schalten|machen]
         requires_context:
           domain: vacuum