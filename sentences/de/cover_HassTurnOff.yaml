--- conflicted
+++ resolved
@@ -19,13 +19,9 @@
           - (<abdeckung>|<tor>|<garage>) <area_floor> <schliessen_end_of_sentence>
           - (<machen>|<fahren>) <area_floor> (<abdeckung>|<tor>|<garage>) <zu>
           - (<machen>|<fahren>) (<abdeckung>|<tor>|<garage>) <area_floor> <zu>
-<<<<<<< HEAD
-          - (<abdeckung>|<tor>|<garage>) <area_floor> <zu>[ (<machen>|<fahren>)]
+          - (<abdeckung>|<tor>|<garage>) <area_floor> <zu>[ (machen|fahren)]
           - <area_floor> (<abdeckung>|<tor>|<garage>) <schliessen>
           - <area_floor> (<abdeckung>|<tor>|<garage>) <zu> (<machen>|<fahren>)
-=======
-          - (<abdeckung>|<tor>|<garage>) <area_floor> <zu>[ (machen|fahren)]
->>>>>>> e2e4dc4c
         slots:
           domain: cover
         response: cover
