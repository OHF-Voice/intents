--- conflicted
+++ resolved
@@ -14,47 +14,29 @@
         response: cover
 
       - sentences:
-<<<<<<< HEAD
-          - <öffnen> <area_floor> (<abdeckung>|<tor>|<garage>)
-          - <öffnen> (<abdeckung>|<tor>|<garage>) <area_floor>
-          - <area_floor> (<abdeckung>|<tor>|<garage>) <öffnen>
-          - (<abdeckung>|<tor>|<garage>) <area_floor> <öffnen>
-          - (<machen>|<fahren>) <area_floor> (<abdeckung>|<tor>|<garage>) <auf>
-          - (<machen>|<fahren>) (<abdeckung>|<tor>|<garage>) <area_floor> <auf>
-          - (<abdeckung>|<tor>|<garage>) <area_floor> <auf>[ (<machen>|<fahren>)]
-          - <area_floor> (<abdeckung>|<tor>|<garage>) <auf>[ (<machen>|<fahren>)]
-=======
           - öffne <area_floor> (<abdeckung>|<tor>|<garage>)
           - öffne (<abdeckung>|<tor>|<garage>) <area_floor>
+          - <area_floor> (<abdeckung>|<tor>|<garage>) <öffnen>
           - (<abdeckung>|<tor>|<garage>) <area_floor> <öffnen_end_of_sentence>
           - (<machen>|<fahren>) <area_floor> (<abdeckung>|<tor>|<garage>) <auf>
           - (<machen>|<fahren>) (<abdeckung>|<tor>|<garage>) <area_floor> <auf>
           - (<abdeckung>|<tor>|<garage>) <area_floor> <auf>[ (machen|fahren)]
->>>>>>> e2e4dc4c
+          - <area_floor> (<abdeckung>|<tor>|<garage>) <auf>[ (machen|fahren)]
         slots:
           domain: cover
         response: cover
 
       - sentences:
-<<<<<<< HEAD
-          - <öffnen> <area_floor> (<alle_abdeckungen>|<alle_tore>|<alle_garagen>)
-          - <öffnen> (<alle_abdeckungen>|<alle_tore>|<alle_garagen>) <area_floor>
+          - öffne <area_floor> (<alle_abdeckungen>|<alle_tore>|<alle_garagen>)
+          - öffne (<alle_abdeckungen>|<alle_tore>|<alle_garagen>) <area_floor>
           - <area_floor> (<alle_abdeckungen>|<alle_tore>|<alle_garagen>) <öffnen>
-          - <area_floor> (<alle_abdeckungen>|<alle_tore>|<alle_garagen>) <auf>[ (<machen>|<fahren>)]
+          - <area_floor> (<alle_abdeckungen>|<alle_tore>|<alle_garagen>) <auf>[ (machen|fahren)]
           - (<machen>|<fahren>) <area_floor> (<alle_abdeckungen>|<alle_tore>|<alle_garagen>) <auf>
           - (<machen>|<fahren>) (<alle_abdeckungen>|<alle_tore>|<alle_garagen>) <area_floor> <auf>
-          - <öffnen> (<alle_abdeckungen>|<alle_tore>|<alle_garagen>)[ <area_floor>]
-=======
-          - öffne <area_floor> (<alle_tore>|<alle_garagen>)
-          - öffne (<alle_tore>|<alle_garagen>) <area_floor>
-          - (<machen>|<fahren>) <area_floor> (<alle_tore>|<alle_garagen>) <auf>
-          - (<machen>|<fahren>) (<alle_tore>|<alle_garagen>) <area_floor> <auf>
-          - öffne[ <area_floor>] (<alle_abdeckungen>|<alle_tore>|<alle_garagen>)
           - öffne (<alle_abdeckungen>|<alle_tore>|<alle_garagen>)[ <area_floor>]
->>>>>>> e2e4dc4c
           - (<machen>|<fahren>)[ <area_floor>] (<alle_abdeckungen>|<alle_tore>|<alle_garagen>) <auf>
           - (<machen>|<fahren>) (<alle_abdeckungen>|<alle_tore>|<alle_garagen>)[ <area_floor>] <auf>
-          - (<alle_abdeckungen>|<alle_tore>|<alle_garagen>) (<auf> [(<machen>|<fahren>)]|<öffnen>)
+          - (<alle_abdeckungen>|<alle_tore>|<alle_garagen>) (<auf> [(machen|fahren)]|<öffnen>)
         slots:
           domain: cover
         response: open_all