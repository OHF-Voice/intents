language: de
intents:
  HassCloseCover:
    data:
      - sentences:
<<<<<<< HEAD
          - "<close> <area> (<cover_variants> | <gate_variants>)"
          - "<close> (<cover_variants> | <gate_variants>) <area>"
          - "<do> <area> (<cover_variants> | <gate_variants>) zu"
          - "<do> (<cover_variants> | <gate_variants>) <area> zu"
          
          - "<close> [<area>] (<cover_variants_all> | <gate_variants_all>)"
          - "<close> (<cover_variants_all> | <gate_variants_all>) [<area>]"
          - "<do> [<area>] (<cover_variants_all> | <gate_variants_all>) zu"
          - "<do> (<cover_variants_all> | <gate_variants_all>) [<area>] zu"
=======
          - "<schliessen> <area> (<abdeckung> | <tor>)"
          - "<schliessen> (<abdeckung> | <tor>) <area>"
          - "<machen> <area> (<abdeckung> | <tor>) zu"
          - "<machen> (<abdeckung> | <tor>) <area> zu"

          - "<schliessen> [<area>] (<alle_abdeckungen> | <alle_tore>)"
          - "<schliessen> (<alle_abdeckungen> | <alle_tore>) [<area>]"
          - "<machen> [<area>] (<alle_abdeckungen> | <alle_tore>) zu"
          - "<machen> (<alle_abdeckungen> | <alle_tore>) [<area>] zu"
>>>>>>> 2166a0a2
<|MERGE_RESOLUTION|>--- conflicted
+++ resolved
@@ -3,17 +3,6 @@
   HassCloseCover:
     data:
       - sentences:
-<<<<<<< HEAD
-          - "<close> <area> (<cover_variants> | <gate_variants>)"
-          - "<close> (<cover_variants> | <gate_variants>) <area>"
-          - "<do> <area> (<cover_variants> | <gate_variants>) zu"
-          - "<do> (<cover_variants> | <gate_variants>) <area> zu"
-          
-          - "<close> [<area>] (<cover_variants_all> | <gate_variants_all>)"
-          - "<close> (<cover_variants_all> | <gate_variants_all>) [<area>]"
-          - "<do> [<area>] (<cover_variants_all> | <gate_variants_all>) zu"
-          - "<do> (<cover_variants_all> | <gate_variants_all>) [<area>] zu"
-=======
           - "<schliessen> <area> (<abdeckung> | <tor>)"
           - "<schliessen> (<abdeckung> | <tor>) <area>"
           - "<machen> <area> (<abdeckung> | <tor>) zu"
@@ -22,5 +11,4 @@
           - "<schliessen> [<area>] (<alle_abdeckungen> | <alle_tore>)"
           - "<schliessen> (<alle_abdeckungen> | <alle_tore>) [<area>]"
           - "<machen> [<area>] (<alle_abdeckungen> | <alle_tore>) zu"
-          - "<machen> (<alle_abdeckungen> | <alle_tore>) [<area>] zu"
->>>>>>> 2166a0a2
+          - "<machen> (<alle_abdeckungen> | <alle_tore>) [<area>] zu"