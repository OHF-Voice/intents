language: de
intents:
  HassClimateSetTemperature:
    data:
      - sentences:
<<<<<<< HEAD
          - "<setzen>[ <area>] [die ]<heizung> auf <temperature>"
          - "<setzen> [die ]<heizung> <von_dem> <name> auf <temperature>"
          - "<setzen> [die ]<heizung> <name>[s] auf <temperature>"
          - "<setzen> [die] <area_heizung> auf <temperature>"
          - "[die] <area_heizung> auf <temperature> <setzen>"

expansion_rules:
  heizung: (heizung|temperatur|(klima[anlage|tisierung]))
  area_heizung: (<heizung> <area>|{area}<heizung>)
=======
          - "<setzen>[ <area>] [die ]Temperatur auf <temperature>"
          - "<setzen> [die ]Temperatur <von_dem> <name> auf <temperature>"
          - "<setzen> [die ]Temperatur <name>[s] auf <temperature>"
          - "([Die ]Temperatur|[Die ]Heizung|[(Den|Das) ]Thermostat)[ (<area>|[<von_dem> ]<name>)] auf <temperature>[ <setzen>]"
          - "<area> auf <temperature> [be]heizen"
>>>>>>> 98bb1aa6
<|MERGE_RESOLUTION|>--- conflicted
+++ resolved
@@ -3,20 +3,14 @@
   HassClimateSetTemperature:
     data:
       - sentences:
-<<<<<<< HEAD
-          - "<setzen>[ <area>] [die ]<heizung> auf <temperature>"
-          - "<setzen> [die ]<heizung> <von_dem> <name> auf <temperature>"
-          - "<setzen> [die ]<heizung> <name>[s] auf <temperature>"
-          - "<setzen> [die] <area_heizung> auf <temperature>"
-          - "[die] <area_heizung> auf <temperature> <setzen>"
+          - "<setzen>[ <area>] <heizung> auf <temperature>"
+          - "<setzen> <heizung> <von_dem> <name> auf <temperature>"
+          - "<setzen> <heizung> <name>[s] auf <temperature>"
+          - "<heizung>[ (<area>|[<von_dem> ]<name>)] auf <temperature>[ <setzen>]"
+          - "<area> auf <temperature> [be]heizen"
+          - "<setzen> <area_heizung> auf <temperature>"
+          - "<area_heizung> auf <temperature> <setzen>"
 
 expansion_rules:
-  heizung: (heizung|temperatur|(klima[anlage|tisierung]))
-  area_heizung: (<heizung> <area>|{area}<heizung>)
-=======
-          - "<setzen>[ <area>] [die ]Temperatur auf <temperature>"
-          - "<setzen> [die ]Temperatur <von_dem> <name> auf <temperature>"
-          - "<setzen> [die ]Temperatur <name>[s] auf <temperature>"
-          - "([Die ]Temperatur|[Die ]Heizung|[(Den|Das) ]Thermostat)[ (<area>|[<von_dem> ]<name>)] auf <temperature>[ <setzen>]"
-          - "<area> auf <temperature> [be]heizen"
->>>>>>> 98bb1aa6
+  heizung: ([die ]temperatur|[die ]heizung|[(den|das) ]thermostat|[die ]klima[anlage|tisierung])
+  area_heizung: (<heizung> <area>|{area}<heizung>)