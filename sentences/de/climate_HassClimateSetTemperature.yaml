--- conflicted
+++ resolved
@@ -3,21 +3,14 @@
   HassClimateSetTemperature:
     data:
       - sentences:
-<<<<<<< HEAD
-          - "<setzen>[ <area>] <heizung> auf <temperature>"
           - "<setzen> <heizung> <von_dem> <name> auf <temperature>"
           - "<setzen> <heizung> <name>[s] auf <temperature>"
-          - "<heizung>[ (<area>|[<von_dem> ]<name>)] auf <temperature>[ <setzen>]"
+          - "<heizung>[ (<area>|[<von_dem> ]<name>)] auf <temperature>[ <setzen_end_of_sentence>]"
           - "<area> auf <temperature> [be]heizen"
+          - "<setzen>[ <area>] <heizung> auf <temperature>"
+          - "<setzen> <heizung> <area> auf <temperature>"
           - "<setzen> <area_heizung> auf <temperature>"
-          - "<area_heizung> auf <temperature>[ <setzen>]"
+          - "<area_heizung> auf <temperature>[ <setzen_end_of_sentence>]"
         expansion_rules:
           heizung: ([die ]temperatur|[die ]heizung|[(das|den) ]thermostat|[die ]klima(anlage|tisierung)|[das ]klima)
-          area_heizung: ([die ]<area>temperatur|[die ]<area>heizung|[(das|den) ]<area>thermostat|[die ]<area>klima(anlage|tisierung)|[das ]<area>klima)
-=======
-          - "<setzen>[ <area>] [die ]Temperatur auf <temperature>"
-          - "<setzen> [die ]Temperatur <von_dem> <name> auf <temperature>"
-          - "<setzen> [die ]Temperatur <name>[s] auf <temperature>"
-          - "([Die ]Temperatur|[Die ]Heizung|[(Den|Das) ]Thermostat)[ (<area>|[<von_dem> ]<name>)] auf <temperature>[ <setzen_end_of_sentence>]"
-          - "<area> auf <temperature> [be]heizen"
->>>>>>> 1bcbd21e
+          area_heizung: ([die ]{area}[ ]temperatur|[die ]{area}[ ]heizung|[(das|den) ]{area}[ ]thermostat|[die ]{area}[ ]klima(anlage|tisierung)|[das ]{area}[ ]klima)