language: de
responses:
  errors:
    no_intent: "Entschuldigung, das habe ich nicht verstanden"
    no_area: "Kein Bereich mit dem Namen {{ area }} vorhanden"
    no_domain: "{{ domain }} ist nicht im Bereich {{ area }} vorhanden"
    no_device_class: "{{ device_class }} ist nicht im Bereich {{ area }} vorhanden"
    no_entity: "{{ entity }} existiert nicht"
    handle_error: "Es ist ein unerwarteter Fehler aufgetreten"
lists:
  color:
    values:
      - in: "wei(ß|ss)"
        out: "white"
      - in: "schwarz"
        out: "black"
      - in: "rot"
        out: "red"
      - in: "orange"
        out: "orange"
      - in: "gelb"
        out: "yellow"
      - in: "grün"
        out: "green"
      - in: "blau"
        out: "blue"
      - in: "violett"
        out: "purple"
      - in: "braun"
        out: "brown"
  brightness:
    range:
      type: "percentage"
      from: 0
      to: 100
  cover_states:
    values:
      - in: "(offen|auf|oben)"
        out: "open"
      - in: "(geschlossen|zu|unten)"
        out: "closed"
      - in: "([am] öffnen|öffnet)"
        out: "opening"
      - in: "([am] schlie(ß|ss)en|schlie(ß|ss)t)"
        out: "closing"
  cover_classes:
    values:
      - in: Markise[n]
        out: awning
      - in: "(Jalousie[n]|Rollo[s])"
        out: blind
      - in: "(Gardine[n]|Vorhang|Vorhänge)"
        out: curtain
      - in: Tür[e|en]
        out: door
      - in: "(Garagentür[e|en]|Garagentor[e])"
        out: garage
      - in: Tor[e]
        out: gate
      - in: Schirm[e]
        out: shade
      - in: "(Rollladen|Rollläden)"
        out: shutter
      - in: Fenster
        out: window
  lock_domains:
    values:
      - in: "(Schloss|Schlösser|Tür[e|en]|Tor[e])"
        out: "lock"
  lock_states:
    values:
      - in: "(([ab|zu]ge|ver)(schlossen|sperrt)|verriegelt)"
        out: "locked"
      - in: "(nicht (([ab|zu]ge|ver)(schlossen|sperrt)|verriegelt)|ent(riegelt|sperrt)|aufge(sperrt|schlossen))"
        out: "unlocked"
  on_off_domains:
    values:
      - in: (Lampe[n]|Licht[er]|Leuchte[n]|Beleuchtung[en])
        out: light
      - in: (Ventilator[en]|Lüfter)
        out: fan
      - in: Schalter
        out: switch
  on_off_states:
    values:
      - in: "((an|ein)[geschaltet]|auf)"
        out: "on"
      - in: "((aus|ab)[geschaltet]|zu)"
        out: "off"
  temperature:
    range:
      type: "temperature"
      from: 0
      to: 100
  temperature_unit:
    values:
      - in: "(c|celsius)"
        out: "Celsius"
      - in: "(f|fahrenheit)"
        out: "Fahrenheit"
  # binary_sensor
  bs_battery_states:
    values:
      - in: "(niedrig|gering|schwach)"
        out: "on"
      - in: "normal"
        out: "off"
  bs_battery_charging_states:
    values:
      - in: "(lädt|[auf][ge]laden) [auf]"
        out: "on"
      - in: "(lädt nicht|nicht [auf][ge]laden|laden nicht) [auf]"
        out: "off"
  bs_carbon_monoxide_states:
    values:
      - in: "(entdeckt|ausgelöst|erkannt|an)"
        out: "on"
      - in: "(klar|rein|sauber|sicher)"
        out: "off"
  bs_cold_states:
    values:
      - in: "kalt"
        out: "on"
      - in: "normal"
        out: "off"
expansion_rules:
  name: "[(der|den|dem|die|das)] {name}"
  area: "((in|an|auf) (der|dem)|im|am) {area}"
  an: "(an|ein|auf)"
  aus: "(aus|ab|zu)"
  auf: "(auf|hoch|rauf|nach oben)"
  zu: "(zu|[he]runter|nach unten)"
  von_dem: "(von [dem]|vom)"
  alle: "(alle|sämtliche)"
  schliessen: "(schlie(ß|ss)[e|en]|zumachen|zu machen)"
  öffnen: "(öffne[n]|aufmachen|auf machen)"
  schalten: "(schalt[e|en])"
  machen: "(mach[e|en])"
  setzen: "(setz[e|en]|stell[e|en]|einstellen|änder[e|n]|veränder[e|n])"
  abdeckung: "(das Rollo|die Rollos|die (Abdeckung|Abdeckungen)|(den|die) Rolll(a|ä)den|die (Jalousie|Jalousien)|(den|die) Raffstore[s]|die (Markise|Markisen))"
  alle_abdeckungen: "<alle> (Rollos|Abdeckungen|Rolll(a|ä)den|Jalousien|Raffstores|Markisen)"
  garage: "(die Garage|die Garagen|das Garagentor|die Garagentore)"
  alle_garagen: "<alle> (Garagen|Garagentore)"
  tor: "(das Tor|die Tore)"
<<<<<<< HEAD
  alle_tore: "alle (Tore|Garagentore)"
  luefter: "([den] Ventilator|[die] Ventilatoren|[den|die] Lüfter)"
  alle_luefter: "<alle> (Ventilatoren|Lüfter)"
=======
  alle_tore: "<alle> (Tore|Garagentore)"
  luefter: "(den Ventilator|die Ventilatoren|(den|die) Lüfter)"
  alle_luefter: "alle (Ventilatoren|Lüfter)"
>>>>>>> b582ed23
  brightness: "{brightness} [Prozent|%]"
  temperature: "{temperature} [Grad] [{temperature_unit}]"
  licht: "([das] Licht|[die] Lampe|[die] Beleuchtung)"
  lichter: "[die|der|von den] (Lichter|Lichtern|Lampen|Leuchten|Beleuchtungen)"
  alle_lichter: "(<alle>[r] <lichter>|von allen [Lichtern|Lampen|Leuchten|Beleuchtungen]|[die] ganze Beleuchtung)"
  tuer: "[die] Tür[e|en]"
  schloss: "[das|die] (Schloss|Schlösser)"
  sperren: "(sperr|schlie(ss|ß))[e|en]"
  entsperren: "((ent|auf)<sperren>|öffne|entrieg(el|le))[n]"
  absperren: "(zu|ab)<sperren>|verrieg(el|le)[n]"
  aktivieren: "aktivier[e|en]"
  deaktivieren: "de<aktivieren>"
  ausfuehren: "(start[e|en]|ausführen)"
  szene: "[die] Szene"
  skript: "[das] Skript"
  batterie: "[die|der|des] (Batterie[n]|Akku[s])"
  irgend: "(irgend(ein[e][s|r]|welche[s])|einige[s]) [der]"
  etwas: "[irgend][et]was"
  welche: "(welche[r|s]|was für [ein[e][r|s]])"
  ladestand: "[der] [Lade][zu]Stand"
  co: "Kohlen[stoff]monoxid"
  co-sensor: "<co>[-]Sensor[en]"
  ding: "((Ding|Gerät)[e]|Sensor[en]|Gegenstand|Gegenstände)"
skip_words:
  - "bitte"
  - "danke"
  - "gefälligst"
  - "jetzt"
  - "sofort"
  - "gleich"
  - "gerade"
  - "momentan"
  - "im Moment"
  - "mal"
  - "eben"
  - "kannst du"
  - "könntest du"
  - "würdest du"
  - "du sollst"
  - "ähm"
  - "äh"<|MERGE_RESOLUTION|>--- conflicted
+++ resolved
@@ -142,15 +142,9 @@
   garage: "(die Garage|die Garagen|das Garagentor|die Garagentore)"
   alle_garagen: "<alle> (Garagen|Garagentore)"
   tor: "(das Tor|die Tore)"
-<<<<<<< HEAD
-  alle_tore: "alle (Tore|Garagentore)"
+  alle_tore: "<alle> (Tore|Garagentore)"
   luefter: "([den] Ventilator|[die] Ventilatoren|[den|die] Lüfter)"
   alle_luefter: "<alle> (Ventilatoren|Lüfter)"
-=======
-  alle_tore: "<alle> (Tore|Garagentore)"
-  luefter: "(den Ventilator|die Ventilatoren|(den|die) Lüfter)"
-  alle_luefter: "alle (Ventilatoren|Lüfter)"
->>>>>>> b582ed23
   brightness: "{brightness} [Prozent|%]"
   temperature: "{temperature} [Grad] [{temperature_unit}]"
   licht: "([das] Licht|[die] Lampe|[die] Beleuchtung)"
