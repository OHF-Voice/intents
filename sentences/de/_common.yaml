language: de
responses:
  errors:
    no_intent: "Entschuldigung, das habe ich nicht verstanden"
    no_area: "Kein Bereich mit dem Namen {{ area }} vorhanden"
    no_domain: "{{ domain }} ist nicht im Bereich {{ area }} vorhanden"
    no_device_class: "{{ device_class }} ist nicht im Bereich {{ area }} vorhanden"
    no_entity: "{{ entity }} existiert nicht"
    handle_error: "Es ist ein unerwarteter Fehler aufgetreten"
lists:
  color:
    values:
      - in: "wei(ß|ss)"
        out: "white"
      - in: "schwarz"
        out: "black"
      - in: "rot"
        out: "red"
      - in: "orange"
        out: "orange"
      - in: "gelb"
        out: "yellow"
      - in: "grün"
        out: "green"
      - in: "blau"
        out: "blue"
      - in: "violett"
        out: "purple"
      - in: "braun"
        out: "brown"
  brightness:
    range:
      type: "percentage"
      from: 0
      to: 100
  cover_states:
    values:
      - in: "(offen|auf|oben)"
        out: "open"
      - in: "(geschlossen|zu|unten)"
        out: "closed"
      - in: "([am] öffnen|öffnet)"
        out: "opening"
      - in: "([am] schlie(ß|ss)en|schlie(ß|ss)t)"
        out: "closing"
  cover_classes:
    values:
      - in: Markise[n]
        out: awning
      - in: "(Jalousie[n]|Rollo[s])"
        out: blind
      - in: "(Gardine[n]|Vorhang|Vorhänge)"
        out: curtain
      - in: Tür[e|en]
        out: door
      - in: "(Garagentür[e|en]|Garagentor[e])"
        out: garage
      - in: Tor[e]
        out: gate
      - in: Schirm[e]
        out: shade
      - in: "(Rollladen|Rollläden)"
        out: shutter
      - in: Fenster
        out: window
  lock_domains:
    values:
      - in: "(Schloss|Schlösser|Tür[e|en]|Tor[e])"
        out: "lock"
  lock_states:
    values:
      - in: "(([ab|zu]ge|ver)(schlossen|sperrt)|verriegelt)"
        out: "locked"
      - in: "(nicht (([ab|zu]ge|ver)(schlossen|sperrt)|verriegelt)|ent(riegelt|sperrt)|aufge(sperrt|schlossen))"
        out: "unlocked"
  on_off_domains:
    values:
      - in: (Lampe[n]|Licht[er]|Leuchte[n]|Beleuchtung[en])
        out: light
      - in: (Ventilator[en]|Lüfter)
        out: fan
      - in: Schalter
        out: switch
  on_off_states:
    values:
      - in: "((an|ein)[geschaltet]|auf)"
        out: "on"
      - in: "((aus|ab)[geschaltet]|zu)"
        out: "off"
  temperature:
    range:
      type: "temperature"
      from: 0
      to: 100
  temperature_unit:
    values:
      - in: "(c|celsius)"
        out: "Celsius"
      - in: "(f|fahrenheit)"
        out: "Fahrenheit"
  # binary_sensor
  bs_battery_states:
    values:
      - in: "(niedrig|gering|schwach)"
        out: "on"
      - in: "normal"
        out: "off"
  bs_battery_charging_states:
    values:
      - in: "(lädt|[auf][ge]laden) [auf]"
        out: "on"
      - in: "(lädt nicht|nicht [auf][ge]laden|laden nicht) [auf]"
        out: "off"
  bs_carbon_monoxide_states:
    values:
      - in: "(entdeckt|ausgelöst|erkannt|an)"
        out: "on"
      - in: "(klar|rein|sauber|sicher)"
        out: "off"
<<<<<<< HEAD
  bs_connectivity_states:
    values:
      - in: "verbunden"
        out: "on"
      - in: "getrennt"
        out: "off"

=======
  bs_cold_states:
    values:
      - in: "kalt"
        out: "on"
      - in: "normal"
        out: "off"
>>>>>>> 54cc16ed
expansion_rules:
  name: "[(der|den|dem|die|das)] {name}"
  area: "((in|an|auf) (der|dem)|im|am) {area}"
  an: "(an|ein|auf)"
  aus: "(aus|ab|zu)"
  auf: "(auf|hoch|rauf|nach oben)"
  zu: "(zu|[he]runter|nach unten)"
  von_dem: "(von [dem]|vom)"
  alle: "(alle|sämtliche)"
  schliessen: "(schlie(ß|ss)[e|en]|zumachen|zu machen)"
  öffnen: "(öffne[n]|aufmachen|auf machen)"
  schalten: "(schalt[e|en])"
  machen: "(mach[e|en])"
  setzen: "(setz[e|en]|stell[e|en]|einstellen|änder[e|n]|veränder[e|n])"
  abdeckung: "(das Rollo|die Rollos|die (Abdeckung|Abdeckungen)|(den|die) Rolll(a|ä)den|die (Jalousie|Jalousien)|(den|die) Raffstore[s]|die (Markise|Markisen))"
  alle_abdeckungen: "alle (Rollos|Abdeckungen|Rolll(a|ä)den|Jalousien|Raffstores|Markisen)"
  garage: "(die Garage|die Garagen|das Garagentor|die Garagentore)"
  alle_garagen: "(alle Garagen|alle Garagentore)"
  tor: "(das Tor|die Tore)"
  alle_tore: "alle (Tore|Garagentore)"
  luefter: "(den Ventilator|die Ventilatoren|(den|die) Lüfter)"
  alle_luefter: "alle (Ventilatoren|Lüfter)"
  brightness: "{brightness} [Prozent|%]"
  temperature: "{temperature} [Grad] [{temperature_unit}]"
  licht: "([das] Licht|[die] Lampe|[die] Beleuchtung)"
  lichter: "[die|der|von den] (Lichter|Lichtern|Lampen|Leuchten|Beleuchtungen)"
  alle_lichter: "(alle[r] <lichter>|von allen [Lichtern|Lampen|Leuchten|Beleuchtungen]|[die] ganze Beleuchtung)"
  tuer: "[die] Tür[e|en]"
  schloss: "[das|die] (Schloss|Schlösser)"
  sperren: "(sperr|schlie(ss|ß))[e|en]"
  entsperren: "((ent|auf)<sperren>|öffne|entrieg(el|le))[n]"
  absperren: "(zu|ab)<sperren>|verrieg(el|le)[n]"
  aktivieren: "aktivier[e|en]"
  deaktivieren: "de<aktivieren>"
  ausfuehren: "(start[e|en]|ausführen)"
  szene: "[die] Szene"
  skript: "[das] Skript"
  batterie: "[die|der|des] (Batterie[n]|Akku[s])"
<<<<<<< HEAD
  irgend: "(irgend(ein[e][s|r]|welche[s])|einige[s])"
  welche: "(welche[r|s]|was für [ein[e][s]])"
=======
  irgend: "(irgend(ein[e][s|r]|welche[s])|einige[s]) [der]"
  etwas: "[irgend][et]was"
  welche: "(welche[r|s]|was für [ein[e][r|s]])"
>>>>>>> 54cc16ed
  ladestand: "[der] [Lade][zu]Stand"
  co: "Kohlen[stoff]monoxid"
  co-sensor: "<co>[-]Sensor[en]"
  ding: "((Ding|Gerät)[e]|Sensor[en]|Gegenstand|Gegenstände)"
skip_words:
  - "bitte"
  - "danke"
  - "gefälligst"
  - "jetzt"
  - "sofort"
  - "gleich"
  - "gerade"
  - "momentan"
  - "im Moment"
  - "mal"
  - "eben"
  - "kannst du"
  - "könntest du"
  - "würdest du"
  - "du sollst"
  - "ähm"
  - "äh"<|MERGE_RESOLUTION|>--- conflicted
+++ resolved
@@ -117,22 +117,18 @@
         out: "on"
       - in: "(klar|rein|sauber|sicher)"
         out: "off"
-<<<<<<< HEAD
   bs_connectivity_states:
     values:
       - in: "verbunden"
         out: "on"
       - in: "getrennt"
         out: "off"
-
-=======
   bs_cold_states:
     values:
       - in: "kalt"
         out: "on"
       - in: "normal"
         out: "off"
->>>>>>> 54cc16ed
 expansion_rules:
   name: "[(der|den|dem|die|das)] {name}"
   area: "((in|an|auf) (der|dem)|im|am) {area}"
@@ -171,14 +167,9 @@
   szene: "[die] Szene"
   skript: "[das] Skript"
   batterie: "[die|der|des] (Batterie[n]|Akku[s])"
-<<<<<<< HEAD
-  irgend: "(irgend(ein[e][s|r]|welche[s])|einige[s])"
-  welche: "(welche[r|s]|was für [ein[e][s]])"
-=======
   irgend: "(irgend(ein[e][s|r]|welche[s])|einige[s]) [der]"
   etwas: "[irgend][et]was"
   welche: "(welche[r|s]|was für [ein[e][r|s]])"
->>>>>>> 54cc16ed
   ladestand: "[der] [Lade][zu]Stand"
   co: "Kohlen[stoff]monoxid"
   co-sensor: "<co>[-]Sensor[en]"
