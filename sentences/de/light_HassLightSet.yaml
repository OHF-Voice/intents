--- conflicted
+++ resolved
@@ -77,12 +77,8 @@
         response: color
       # color by satellite area
       - sentences:
-<<<<<<< HEAD
           - "[<setze> ][(<licht>|[[die ]Farbe ][(<lichtes_mit_artikel>|<lichter>|<alle_lichter>)]) ][<hier> ][auf ]{color}"
           - "<stelle> [(<licht>|[[die ]Farbe ][(<lichtes_mit_artikel>|<lichter>|<alle_lichter>)]) ][<hier> ][auf ]{color}[ ein]"
-=======
-          - "[<setzen> ][(<licht>|[[die ]Farbe ][(<lichtes_mit_artikel>|<lichter>|<alle_lichter>)]) ][<hier> ][auf ]{color}"
->>>>>>> 08b241b4
           - "(änder[e]|veränder[e]) (<licht>|[[die ]Farbe ][(<lichtes_mit_artikel>|<lichter>|<alle_lichter>)])[ <hier>] zu {color}"
           - "[die ]Farbe[ (<licht_ohne_artikel>|<lichtes_mit_artikel>|<lichter>|<alle_lichter>)][ <hier>][ (auf|zu)] {color} <setzen_end_of_sentence>"
           - "[(<licht>|<lichtes_mit_artikel>|<lichter>|<alle_lichter>) ][<hier> ]Farbe[ (auf|zu)] {color}[ <setzen_end_of_sentence>]"
