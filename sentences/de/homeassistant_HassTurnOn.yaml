language: de
intents:
  HassTurnOn:
    data:
      - sentences:
          - schalte <name> <an>
          - starte <name>
          - <aktivieren> <name>
          - <name> <aktivieren>
          - <name> <an>[schalten]
        excludes_context:
          domain:
<<<<<<< HEAD
=======
            - cover
>>>>>>> 305fed10
            - lock
            - scene
            - script<|MERGE_RESOLUTION|>--- conflicted
+++ resolved
@@ -10,10 +10,7 @@
           - <name> <an>[schalten]
         excludes_context:
           domain:
-<<<<<<< HEAD
-=======
             - cover
->>>>>>> 305fed10
             - lock
             - scene
             - script