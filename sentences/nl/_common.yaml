--- conflicted
+++ resolved
@@ -656,13 +656,12 @@
   search_query:
     wildcard: true
 
-<<<<<<< HEAD
   fan_speed:
     range:
       type: "percentage"
       from: 0
       to: 100
-=======
+
   media_class:
     values:
       - in: "(artiest|zanger[es]|band)"
@@ -679,7 +678,6 @@
         out: "movie"
       - in: "[tv] (show|serie)"
         out: "tv_show"
->>>>>>> aa163717
 
 expansion_rules:
   # generic expansion rules for sentences
