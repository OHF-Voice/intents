--- conflicted
+++ resolved
@@ -656,7 +656,6 @@
   search_query:
     wildcard: true
 
-<<<<<<< HEAD
   volume_step_up:
     range:
       type: percentage
@@ -669,7 +668,7 @@
       from: 0
       to: 100
       multiplier: -1
-=======
+
   fan_speed:
     range:
       type: "percentage"
@@ -692,7 +691,6 @@
         out: "movie"
       - in: "[tv] (show|serie)"
         out: "tv_show"
->>>>>>> 6d09e171
 
 expansion_rules:
   # generic expansion rules for sentences
