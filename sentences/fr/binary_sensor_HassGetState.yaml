--- conflicted
+++ resolved
@@ -6,38 +6,6 @@
       #   Yes / No Questions
       #     Name
       - sentences:
-<<<<<<< HEAD
-          - "[la|les] [<batterie>] [<de>] [<le>]{name} [<dans> [<le>]{area}] <estil> {bs_battery_states:state}"
-          - "[la|les] [<batterie>] [<de>] [<le>]{name} <estil> {bs_battery_states:state} [<dans> [<le>]{area}]"
-        response: one_yesno
-        requires_context:
-          domain: binary_sensor
-          device_class: battery
-        slots:
-          domain: binary_sensor
-          device_class: battery
-
-      - sentences:
-          - "<tous> [les] ((<capteur>|<appareil>)|<batterie>) <estil> {bs_battery_states:state} [<dans> [<le>]{area}]"
-        response: all
-        slots:
-          domain: binary_sensor
-          device_class: battery
-
-      - sentences:
-          - "<quel> sont les ((<capteur>|<appareil>)||<batterie>) [qui sont] {bs_battery_states:state} [<dans> [<le>]{area}]"
-          - "<quel> ((<capteur>|<appareil>)||<batterie>) <estil> {bs_battery_states:state} [<dans> [<le>]{area}]"
-          - "liste les ((<capteur>|<appareil>)||<batterie>) [qui sont] {bs_battery_states:state} [<dans> [<le>]{area}]"
-        response: which
-        slots:
-          domain: binary_sensor
-          device_class: battery
-
-      - sentences:
-          - "Combien de ((<capteur>|<appareil>)||<batterie>) [<estil>] {bs_battery_states:state} [<dans> [<le>]{area}]"
-          - "Compte (les|le nombre de) ((<capteur>|<appareil>)|<batterie>) [qui sont] {bs_battery_states:state} [<dans> [<le>]{area}]"
-        response: how_many
-=======
           # La porte est-elle ouverte?
           - "[<le>]{name} <estil> {bs_door_states:state}"
           # More sentences to be added later
@@ -45,7 +13,6 @@
         requires_context:
           domain: binary_sensor
           device_class: door
->>>>>>> 1a3beb62
         slots:
           domain: binary_sensor
           device_class: door
@@ -62,43 +29,7 @@
         response: one_yesno
         requires_context:
           domain: binary_sensor
-<<<<<<< HEAD
-          device_class: battery_charging
-        slots:
-          domain: binary_sensor
-          device_class: battery_charging
-
-      - sentences:
-          - "[<yatil>] des ((<capteur>|<appareil>)||<batterie>) [(qui|en)] {bs_battery_charging_states:state} [<dans> [<le>]{area}]"
-          - "[<yatil>] plusieurs ((<capteur>|<appareil>)||<batterie>) [(qui|en|<estil>)] {bs_battery_charging_states:state} [<dans> [<le>]{area}]"
-          - "Plusieurs ((<capteur>|<appareil>)||<batterie>) [<estil>] {bs_battery_charging_states:state} [<dans> [<le>]{area}]"
-        response: any
-        slots:
-          domain: binary_sensor
-          device_class: battery_charging
-
-      - sentences:
-          - "<tous> [les] ((<capteur>|<appareil>)||<batterie>) <estil> {bs_battery_charging_states:state} [<dans> [<le>]{area}]"
-        response: all
-        slots:
-          domain: binary_sensor
-          device_class: battery_charging
-
-      - sentences:
-          - "<quel> [sont] [les] ((<capteur>|<appareil>)||<batterie>) [qui] [sont] {bs_battery_charging_states:state} [<dans> [<le>]{area}]"
-          - "liste les ((<capteur>|<appareil>)||<batterie>) [qui sont] [en] {bs_battery_charging_states:state} [<dans> [<le>]{area}]"
-        response: which
-        slots:
-          domain: binary_sensor
-          device_class: battery_charging
-
-      - sentences:
-          - "combien (de |d')((<capteur>|<appareil>)||<batterie>) [sont] {bs_battery_charging_states:state} [<dans> [<le>]{area}]"
-          - "compte (les |le nombre d('|e ))((<capteur>|<appareil>)||<batterie>) [qui] [sont] {bs_battery_charging_states:state} [<dans> [<le>]{area}]"
-        response: how_many
-=======
-          device_class: door
->>>>>>> 1a3beb62
+          device_class: door
         slots:
           domain: binary_sensor
           device_class: door
