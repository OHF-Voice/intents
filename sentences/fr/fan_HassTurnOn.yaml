--- conflicted
+++ resolved
@@ -2,16 +2,8 @@
 intents:
   HassTurnOn:
     data:
-<<<<<<< HEAD
-#      - sentences: []
-      - sentences:
-          - "<allume> <ventilateurs> <area>"
-          - "<allume> <ventilateur_tous> <area>"
-          - "<allume> <ventilateur_tous> [<area>]"
-=======
       - sentences:
           - "<allume> [tous] (<ventilateur> | <ventilateurs>) (dans|du|de) [<area>]"
->>>>>>> f3103775
         slots:
           domain: fan
           name: all
