language: zh-tw
intents:
  HassClimateSetTemperature:
    data:
      - sentences:
<<<<<<< HEAD
          - "[<let>] <name>[的][<temp>] [<set_to>] <temperature>"
          - "[<let>] [<area>][的][<temp>] [<set_to>] <temperature>"
=======
          - "<set>[<area>]<temp><temperature>"
          - "<let>[<area>]<temp><set_to><temperature>"
>>>>>>> 01c22cd3
<|MERGE_RESOLUTION|>--- conflicted
+++ resolved
@@ -3,10 +3,7 @@
   HassClimateSetTemperature:
     data:
       - sentences:
-<<<<<<< HEAD
           - "[<let>] <name>[的][<temp>] [<set_to>] <temperature>"
           - "[<let>] [<area>][的][<temp>] [<set_to>] <temperature>"
-=======
           - "<set>[<area>]<temp><temperature>"
-          - "<let>[<area>]<temp><set_to><temperature>"
->>>>>>> 01c22cd3
+          - "<let>[<area>]<temp><set_to><temperature>"