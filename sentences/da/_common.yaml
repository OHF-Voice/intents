--- conflicted
+++ resolved
@@ -377,10 +377,8 @@
   nu: "[lige ]nu"
   dato: "(dato|dag)"
   dags_dato: "(dagens|i dags) dato"
-<<<<<<< HEAD
   broadcast: "(broadcast|meddel|annoncer)"
   alle_destinationer: "(overalt|alle steder|til alle [enheder]|over det hele)"
-=======
   broadcast: "(broadcast|meddel|annoncer|sig til)"
   alle_destinationer: "(overalt|alle steder|til alle [enheder]|over det hele)"
   hilsen: "(hej|hallo|halløj)"
@@ -389,7 +387,6 @@
   mine_data: "(mine data|det jeg siger|det du <opfanger>|optagelser[ne])"
   skabte: "(skabte|har skabt|lavede|har lavet)"
   kommandoer: "(kommandoer|ord|sætninger)"
->>>>>>> c5056b78
 
   # Timers
   timer: "(timer | nedtælling)"
