language: da
responses:
  errors:
    # General errors / Generelle fejl
    no_intent: "Undskyld, det forstod jeg ikke"
    handle_error: "Der opstod en uventet fejl under håndtering af hensigten"

    # Errors for when user is not logged in / Fejl når brugeren ikke er logget ind
    no_area: "Undskyld, jeg kan ikke finde området kaldet {{ area }}"
    no_floor: "Undskyld, jeg kan ikke finde etagen kaldet {{ floor }}"
    no_domain: "Undskyld, jeg kender ikke til {{ domain }}"
    no_domain_in_area: "Undskyld, jeg kan ikke finde {{ domain }} i området {{ area }}"
    no_domain_in_floor: "Undskyld, jeg kan ikke finde {{ domain }} på etagen {{ floor }}"
    no_device_class: "Undskyld, jeg kender ikke til {{ device_class }}"
    no_device_class_in_area: "Undskyld, jeg kan ikke finde {{ device_class }} i området {{ area }}"
    no_device_class_in_floor: "Undskyld, jeg kan ikke finde {{ device_class }} på etagen {{ floor }}"
    no_entity: "Undskyld, jeg kan ikke finde {{ entity }}"
    no_entity_in_area: "Undskyld jeg kan ikke finde {{ entity }} i området {{ area }}"
    no_entity_in_floor: "Undskyld jeg kan ikke finde {{ entity }} på etagen {{ floor}}"
    entity_wrong_state: "Undskyld, ingen enhed er {{ state | lower }}"
    feature_not_supported: "Undskyld, ingen enhed har supprt for disse funktioner"

    # Errors for when user is logged in and we can give more information
    no_entity_exposed: "Undskyld, {{ entity }} er ikke eksponeret"
    no_entity_in_area_exposed: "Undskyld, {{ entity }} i {{ area }} området er ikke eksponeret"
    no_entity_in_floor_exposed: "Undskyld, {{ entity }} på {{ floor }} etage er ikke eksponeret"
    no_domain_exposed: "Undskyld, ingen {{ domain }} er eksponeret"
    no_domain_in_area_exposed: "Undskyld, ingen {{ domain }} i {{ area }} området er eksponeret"
    no_domain_in_floor_exposed: "Undskyld, ingen {{ domain }} på {{ floor }} etage er eksponeret"
    no_device_class_exposed: "Undskyld, ingen {{ device_class }} er eksponeret"
    no_device_class_in_area_exposed: "Undskyld, ingen {{ device_class }} i {{ area }} omrdået er eksponeret"
    no_device_class_in_floor_exposed: "Undskyld, ingen {{ device_class }} på {{ floor }} etage er eksponeret"

    # Used when multiple (exposed) devices have the same name
    duplicate_entities: "Undskyld, der er flere enheder med navnet {{ entity }}"
    duplicate_entities_in_area: "Undskyld, er er flere enheder med navnet {{ entity }} i {{ area }} området"
    duplicate_entities_in_floor: "Undskyld, er er flere enheder med navnet {{ entity }} på {{ floor }} etage"

    # Errors for timers / Fejl for nedtælling
    timer_not_found: "Undskyld, den timer kunne jeg ikke finde"
    multiple_timers_matched: "Undskyld, jeg kan ikke håndtere flere timer"
    no_timer_support: "Undskyld, timer er ikk eunderstøttet på denne enhed"

lists:
  brightness:
    range:
      type: percentage
      from: 0
      to: 100
  brightness_level:
    values:
      - in: (højest[e]|maksimal[e]|maksimum|max)
        out: 100
      - in: (lavest[e]|mindst[e]|minimal[e]|minimum)
        out: 1
  color:
    values:
      - in: hvid
        out: white
      - in: sort
        out: black
      - in: rød
        out: red
      - in: orange
        out: orange
      - in: gul
        out: yellow
      - in: grøn
        out: green
      - in: blå
        out: blue
      - in: lilla
        out: purple
      - in: brun
        out: brown
      - in: lyserød
        out: pink
      - in: turkis
        out: turquoise
  cover_classes:
    values:
      - in: markise[(n|r|rne)]
        out: awning
      - in: persienne[(n|r|rne)]
        out: blind
      - in: gardin[(et|er|erne)]
        out: curtain
      - in: dør[(en|e|ene)]
        out: door
      - in: garage(dør|port)[(en|e|ene)]
        out: garage
      - in: låge[(en|r|rne)]
        out: gate
      - in: (persienne[(en|r|rne)]|rullegardin[(et|er|erne)])
        out: shade
      - in: skodde[(n|r|rne)]
        out: shutter
      - in: vindue[(t|r|rne)]
        out: window
  cover_states:
    values:
      - in: "(åben[t]|åbne[t])"
        out: "open"
      - in: "lukket"
        out: "closed"
      - in: "åbner"
        out: "opening"
      - in: "lukker"
        out: "closing"
  lock_states:
    values:
      - in: "låst"
        out: "locked"
      - in: "ulåst"
        out: "unlocked"
  on_off_states:
    values:
      - in: "(på|tændt)"
        out: "on"
      - in: "(af|slukket)"
        out: "off"
  on_off_domains:
    values:
      - in: lys[(et|ene)]
        out: light
      - in: ventilator([en|er|erne])
        out: fan
      - in: (afbryder[(en|ne)]|kontakt[(en|er|erne)])
        out: switch
  temperature:
    range:
      type: "temperature"
      from: 0
      to: 100
  temperature_unit:
    values:
      - "celsius"
      - in: "c"
        out: "celsius"
      - "fahrenheit"
      - in: "f"
        out: "fahrenheit"

  # binary_sensor
  bs_battery_states:
    values:
      - in: "(lav[(e|t)]|flad[(e|t)])"
        out: "on"
      - in: "normal[t]"
        out: "off"
  bs_battery_charging_states:
    values:
      - in: "(lader|oplader)"
        out: "on"
      - in: "(lader|oplader) ikke"
        out: "off"
  bs_carbon_monoxide_states:
    values:
      - in: "(detekteret|fundet|registreret)"
        out: "on"
      - in: "(ikke detekteret|ikke fundet|ikke registreret)"
        out: "off"
  bs_cold_states:
    values:
      - in: "kold([t]|[e])"
        out: "on"
      - in: "normal[t]"
        out: "off"
  bs_connectivity_states:
    values:
      - in: "forbundet"
        out: "on"
      - in: "afbrudt"
        out: "off"
  bs_door_states:
    values:
      - in: "(åben[t]|åbne[t])"
        out: "on"
      - in: "lukket"
        out: "off"
  bs_garage_door_states:
    values:
      - in: "(åben[t]|åbne[t])"
        out: "on"
      - in: "lukket"
        out: "off"
  bs_gas_states:
    values:
      - in: "(detekteret|fundet|registreret)"
        out: "on"
      - in: "(ikke detekteret|ikke fundet|ikke registreret)"
        out: "off"
  bs_heat_states:
    values:
      - in: "varm[t]"
        out: "on"
      - in: "normal[t]"
        out: "off"
  bs_light_states:
    values:
      - in: "(detekteret|registreret)"
        out: "on"
      - in: "(ikke detekteret|ikke registreret)"
        out: "off"
  bs_lock_states:
    values:
      - in: "(låst op|ulåst)"
        out: "on"
      - in: "låst"
        out: "off"
  bs_moisture_states:
    values:
      - in: "våd([t]|[e])"
        out: "on"
      - in: "tør[t]"
        out: "off"
  bs_motion_states:
    values:
      - in: "(detekteret|registreret)"
        out: "on"
      - in: "(ikke detekteret|ikke registreret)"
        out: "off"
  bs_occupancy_states:
    values:
      - in: "(detekteret|registreret)"
        out: "on"
      - in: "(ikke detekteret|ikke registreret)"
        out: "off"
  bs_opening_states:
    values:
      - in: "(åben[t]|åbne[t])"
        out: "on"
      - in: "lukket"
        out: "off"
  bs_plug_states:
    values:
      - in: "(koblet til|sat i|sat til|tilkoblet|tilsluttet)"
        out: "on"
      - in: "ikke (koblet til|sat i|sat til|tilkoblet|tilsluttet)"
        out: "off"
  bs_power_states:
    values:
      - in: "tændt"
        out: "on"
      - in: "slukket"
        out: "off"
  bs_presence_states:
    values:
      - in: "(hjemme|tilstedeværende)"
        out: "on"
      - in: "(fraværende|ikke hjemme|ude)"
        out: "off"
  bs_problem_states:
    values:
      - in: "(detekteret|fundet|registreret)"
        out: "on"
      - in: "(ikke detekteret|ikke fundet|ikke registreret)"
        out: "off"
  bs_running_states:
    values:
      - in: "køre[r]"
        out: "on"
      - in: "køre[r] ikke"
        out: "off"
  bs_safety_states:
    values:
      - in: "(farlig|usikker)"
        out: "on"
      - in: "(sikker|ufarlig)"
        out: "off"
  bs_smoke_states:
    values:
      - in: "(detekteret|fundet|registreret)"
        out: "on"
      - in: "(ikke detekteret|ikke fundet|ikke registreret)"
        out: "off"
  bs_sound_states:
    values:
      - in: "(detekteret|registreret)"
        out: "on"
      - in: "(ikke detekteret|ikke registreret)"
        out: "off"
  bs_tamper_states:
    values:
      - in: "(detekteret|klar|pillet ved|registreret)"
        out: "on"
      - in: "ikke (detekteret|klar|pillet ved|registreret)"
        out: "off"
  bs_update_states:
    values:
      - in: "opdatering tilgængelig"
        out: "on"
      - in: "opdateret"
        out: "off"
  bs_vibration_states:
    values:
      - in: "(detekteret|registreret|vibrerer)"
        out: "on"
      - in: "(ikke detekteret|ikke registreret|vibrerer ikke)"
        out: "off"
  bs_window_states:
    values:
      - in: "(åben[t]|åbne[t])"
        out: "on"
      - in: "lukket"
        out: "closed"

  shopping_list_item:
    wildcard: true

  timer_seconds:
    range:
      from: 1
      to: 100
  timer_minutes:
    range:
      from: 1
      to: 100
  timer_hours:
    range:
      from: 1
      to: 100
  timer_half:
    values:
      - in: "[en |et ]halv[t]"
        out: 30
  timer_quarter:
    values:
      - in: "(1|et) kvarter"
        out: 15
      - in: "(3|tre) kvarter"
        out: 45
  timer_name:
    wildcard: true
  timer_command:
    wildcard: true

  message:
    wildcard: true

expansion_rules:
  al: "(alle | alt | samtlige)"
  blæser: "blæser[(e|en|ne)]"
  etage: "{area}[(n)]"
  garagedør: "garage(dør|port)[(en|e|ene)]"
  gardin: "gardin[(et|er|erne)]"
  i_på: "(i | på)"
  koldt_varmt: "(kold[t] | varm[t])"
  koldt: "kold[(t|e)]"
  luk: "luk [for]"
  lys: "lys[(ene|et)]"
  lysstyrke: "{brightness}[%| procent]"
  navn: "((den|det) {name}[s]|{name}[(en|ene|et|n|t|men|ten)][s])"
  område: "{area}[(en|et|n|t)]"
  persienne: "persienne[(n|r|rne)]"
  rullegardin: "rullegardin[(et|er|erne)]"
  skodde: "skodde[(n|r|rne)]"
  sluk: "sluk [for]"
  temperatur: "{temperature}[°| grader] [{temperature_unit}]"
  tænd: "tænd [for]"
  åbn: "(åben|åbn[e]) [for]"
  nogen: "(nogen|nogle)"
  enhed: "enhed[(en|er|erne)]"
  hvor_mange: "hvor[ ]mange"
  hvilke: "(hvilke[(t|n)]|hvad[ for])"
  er_nogen: "er [der] <nogen>"
  er_noget: "er [der] noget"
  carbonmonoxid: "(carbonmonoxid|kulilte|kulmonoxid|kulos)"
  carbonmonoxid_sensor: "<carbonmonoxid> sensorer[ne]"
  gas_fundet: "er [der] [noget] gas (detekteret|fundet|registreret)"
  gas_ikke_fundet: "er [der] ikke [noget] gas (detekteret|fundet|registreret)"
  bevaegelses_sensor: "bevægelses[ ]sensorer[ne]"
  i: "(i|[oppe ]på)"
  spørg_om_værdi: "(hvad er|hvor meget er|(giv|fortæl) mig)"
  spørg_om_destination: "(hvor sendes|hvad sker der med)"
  aktuel_tid: "(klokken|tiden)"
  nu: "[lige ]nu"
  dato: "(dato|dag)"
  dags_dato: "(dagens|i dags) dato"
<<<<<<< HEAD
  broadcast: "(broadcast|meddel|annoncer|sig til)"
  alle_destinationer: "(overalt|alle steder|til alle [enheder]|over det hele)"
=======
  hilsen: "(hej|hallo|halløj)"
  altid: "(altid|hele tiden)"
  opfanger: "(lytter|hører|optager|skanner)"
  mine_data: "(mine data|det jeg siger|det du <opfanger>|optagelser[ne])"
  skabte: "(skabte|har skabt|lavede|har lavet)"
  kommandoer: "(kommandoer|ord|sætninger)"
>>>>>>> 9221ce62

  # Timers
  timer: "(timer | nedtælling)"
  timers: "(timere | nedtællinger)"
  timer_pause: "(pause|[midlertidig ](stop|stands)[e])"
  timer_unpause: "(fortsæt|genoptage)"
  timer_add: "(læg til|øge)"
  timer_decrease: "(sænk|trække fra|reducer)"
  timer_set: "(sæt|start|læg|opret|lav)[ en]"
  timer_cancel: "(stop|afbryd|slet|fjern)"
  timer_duration_seconds: "{timer_seconds:seconds} sekund[er]"
  timer_duration_minutes: "({timer_minutes:minutes} minutt[er][ [og |, ]{timer_seconds:seconds} sekund[er]])|({timer_minutes:minutes} og {timer_half:seconds} minutt[er])|({timer_quarter:minutes})|({timer_half:seconds} minut)"
  timer_duration_hours: "({timer_hours:hours} time[r][ [og |, ]{timer_minutes:minutes} minut[ter]][ [og |, ]{timer_seconds:seconds} sekund[er]])|({timer_hours:hours} time[r] og {timer_quarter:minutes})|({timer_hours:hours} og {timer_half:minutes} time[r])|({timer_half:minutes} time)|({timer_hours:hours} og {timer_quarter:minutes})"
  timer_duration: "<timer_duration_seconds>|<timer_duration_minutes>|<timer_duration_hours>"
  timer_start_seconds: "{timer_seconds:start_seconds} sekund[er]"
  timer_start_minutes: "{timer_minutes:start_minutes} minut[ter][ [og ]{timer_seconds:start_seconds} sekund[er]]"
  timer_start_hours: "{timer_hours:start_hours} time[r][ [og |, ]{timer_minutes:start_minutes} minut[er]][ [og |, ]{timer_seconds:start_seconds} sekund[er]]"
  timer_start: "<timer_start_seconds>|<timer_start_minutes>|<timer_start_hours>"

skip_words:
  - "venligst"
  - "vil du"
  - "vær så venlig"<|MERGE_RESOLUTION|>--- conflicted
+++ resolved
@@ -377,17 +377,14 @@
   nu: "[lige ]nu"
   dato: "(dato|dag)"
   dags_dato: "(dagens|i dags) dato"
-<<<<<<< HEAD
   broadcast: "(broadcast|meddel|annoncer|sig til)"
   alle_destinationer: "(overalt|alle steder|til alle [enheder]|over det hele)"
-=======
   hilsen: "(hej|hallo|halløj)"
   altid: "(altid|hele tiden)"
   opfanger: "(lytter|hører|optager|skanner)"
   mine_data: "(mine data|det jeg siger|det du <opfanger>|optagelser[ne])"
   skabte: "(skabte|har skabt|lavede|har lavet)"
   kommandoer: "(kommandoer|ord|sætninger)"
->>>>>>> 9221ce62
 
   # Timers
   timer: "(timer | nedtælling)"
