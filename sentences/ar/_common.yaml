language: ar
responses:
  errors:
    no_intent: "عفوا, لم افهم هذا"
    no_area: "لا توجد منطقة بالأسم {{ area }}"
    no_domain: "النطاق {{ domain }} غير موجود بالمنطقة {{ area }}"
    no_device_class: "المنطقة {{ area }} لا تحتوى على فئة الأجهزة {{ device_class }}"
    no_entity: "لا يوجد جهاز او خاصية بالأسم {{ entity }}"
    handle_error: "حدث خطأ اثناء معالجة النص"

lists:
  color:
    values:
      - in: "ابيض"
        out: "white"
      - in: "اسود"
        out: "black"
      - in: "احمر"
        out: "red"
      - in: "برتقالي"
        out: "orange"
      - in: "اصفر"
        out: "yellow"
      - in: "اخضر"
        out: "green"
      - in: "ازرق"
        out: "blue"
      - in: "بنفسجي"
        out: "purple"
      - in: "بني"
        out: "brown"
  brightness:
    range:
      type: "percentage"
      from: 0
      to: 100
  temperature:
    range:
      type: "temperature"
      from: 0
      to: 100
  temperature_unit:
    values:
      - "مئوية"
      - in: "c"
        out: "celsius"
      - "فهرنهايت"
      - in: "f"
        out: "fahrenheit"
  brightness_level:
    values:
      - in: ( عالي| قصوى )
        out: 100
      - in: منخفض
        out: 1
  on_off_states:
    values:
      - in: "شغل"
        out: "on"
      - in: "أطفي"
        out: "off"
  on_off_domains:
    values:
      - in: ( نور | لمبة | لمبات | أنوار )
        out: light
      - in: ( مروحة | مراوح )
        out: fan
      - in: ( مفتاح | مفاتيح )
        out: switch
  cover_states:
    values:
      - in: "مفتوح"
        out: "open"
      - in: "( مغلق | مقفول )"
        out: "closed"
      - in: "يفتح"
        out: "opening"
      - in: "يغلق"
        out: "closing"
  cover_classes:
    values:
      - in: ( مظلات | مظلة )
        out: awning
      - in: ( ستائر | ستارة )
        out: curtain
      - in: ( باب | ابواب )
        out: door
      - in: ( باب | ابواب ) الجراج
        out: garage
      - in: ( بوابة | بوابات )
        out: gate
      - in: ( شباك | شبابيك | نافذة | نوافذ )
        out: window
expansion_rules:
  name: "[ال] {name}"
  area: "[ال] {area}"
  what_is: "(ما هو | ما هى | ماذا يكون | ماذا تكون)"
  brightness: "{brightness}[% | بالمائة]"
  light: "[ال](اضواء|اضاءة|ضوء|مصابيح|مصباح|انوار)"
  turn: "(غير | اضبط)"
  turn_on: "(افتح | شغل | اشعل)"
<<<<<<< HEAD
  turn_off: "(اغلق | اطفئ | طفي)"
=======
  turn_off: "(اغلق | اطفئ)"
>>>>>>> f57c1570
  in: "(في | داخل)"
  temp: "درجة [ال]حرارة"
  temperature: "{temperature}[°| درجة] [{temperature_unit}]"
  open: "(افتح | ارفع)"
  all: "(كل | جميع)"
  close: "(اغلق | اقفل | اخفض)"
  window: "(نافذة | نوافذ | مظلة | مظلات | ستارة | ستائر)"
skip_words:
  - "(من فضلك | لو سمحت)"
  - "(هل يمكنك | تقدر)"<|MERGE_RESOLUTION|>--- conflicted
+++ resolved
@@ -99,11 +99,7 @@
   light: "[ال](اضواء|اضاءة|ضوء|مصابيح|مصباح|انوار)"
   turn: "(غير | اضبط)"
   turn_on: "(افتح | شغل | اشعل)"
-<<<<<<< HEAD
-  turn_off: "(اغلق | اطفئ | طفي)"
-=======
   turn_off: "(اغلق | اطفئ)"
->>>>>>> f57c1570
   in: "(في | داخل)"
   temp: "درجة [ال]حرارة"
   temperature: "{temperature}[°| درجة] [{temperature_unit}]"
