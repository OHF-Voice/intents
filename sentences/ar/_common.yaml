--- conflicted
+++ resolved
@@ -99,12 +99,8 @@
   light: "[ال](اضواء|اضاءة|ضوء|مصابيح|مصباح|انوار)"
   turn: "(غير | اضبط)"
   turn_on: "(افتح | شغل | اشعل)"
-<<<<<<< HEAD
-  turn_off: "(اغلق | اطفئ)"
+  turn_off: "(اغلق | اطفئ | طفي)"
   intensity: "[ال](درجة [ال]سطوع|[شدة] [ال]سطوع|قوة|شدة)"
-=======
-  turn_off: "(اغلق | اطفئ | طفي)"
->>>>>>> 9dcab77f
   in: "(في | داخل)"
   color: "[ال](لون|الوان)"
   temp: "درجة [ال]حرارة"
