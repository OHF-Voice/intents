language: ne
settings:
  filter_with_regex: false
responses:
  errors:
    no_intent: "माफ गर्नुहोस, मैले यो कुरा बुज्न सकिन"
    handle_error: "अनपेक्षित त्रुटि भएको छ"

    # Errors for when user is not logged in
    no_area: "माफ गर्नुहोस, मैले {{ area }} नामको कुनै क्षेत्र चिन्न सकिन"
    no_floor: "माफ गर्नुहोस, मैले {{ floor }} नामको कुनै तल्ला चिन्न सकिन"
    no_domain: |
      {% set translations = {
        "alarm_control_panel": "अलार्म नियन्त्रण प्यानल",
        "automation": "अटोमेसन",
        "button": "बटन",
        "camera": "क्यामेरा",
        "climate": "थर्मोस्टेट",
        "fan": "पंखा",
        "humidifier": "ह्यूमिडिफायर",
        "input_boolean": "स्विच सहायक",
        "input_button": "बटन सहायक",
        "lawn_mower": "घाँस काट्ने मेसिन",
        "light": "बत्ती",
        "lock": "ताल्चा",
        "media_player": "मिडिया प्लेयर",
        "remote": "रिमोट",
        "scene": "सिन",
        "script": "स्क्रिप्ट",
        "siren": "साईरेन",
        "switch": "स्विच",
        "vacuum": "भ्याक्यूम",
        "valve": "भल्भ",
        "water_heater": "पानी तातो पार्ने यन्त्र",
        "weather": "मौसम जानकारी"
        } %}
      {% if domain in translations -%}
        माफ गर्नुहोस, मैले कुनै {{ translations[domain] }} भेट्न सकिन
      {%- else -%}
        माफ गर्नुहोस, मैले कुनै मिल्दो सामग्री भेट्न सकिन
      {%- endif %}
    no_domain_in_area: |
      {% set translations = {
        "alarm_control_panel": "अलार्म नियन्त्रण प्यानल",
        "automation": "अटोमेसन",
        "button": "बटन",
        "camera": "क्यामेरा",
        "climate": "थर्मोस्टेट",
        "fan": "पंखा",
        "humidifier": "ह्यूमिडिफायर",
        "input_boolean": "स्विच सहायक",
        "input_button": "बटन सहायक",
        "lawn_mower": "घाँस काट्ने मेसिन",
        "light": "बत्ती",
        "lock": "ताल्चा",
        "media_player": "मिडिया प्लेयर",
        "remote": "रिमोट",
        "scene": "सिन",
        "script": "स्क्रिप्ट",
        "siren": "साईरेन",
        "switch": "स्विच",
        "vacuum": "भ्याक्यूम",
        "valve": "भल्भ",
        "water_heater": "पानी तातो पार्ने यन्त्र",
        "weather": "मौसम जानकारी"
        } %}
      {% if domain in translations -%}
        माफ गर्नुहोस, मैले {{ area }} भन्ने क्षेत्रमा कुनै पनि {{ translations[domain] }} भेट्न सकिन
      {%- else -%}
         माफ गर्नुहोस, मैले {{ area }} भन्ने क्षेत्रमा कुनै पनि मिल्दो सामग्री भेट्न सकिन
      {%- endif %}
    no_domain_in_floor: |
      {% set translations = {
        "alarm_control_panel": "अलार्म नियन्त्रण प्यानल",
        "automation": "अटोमेसन",
        "button": "बटन",
        "camera": "क्यामेरा",
        "climate": "थर्मोस्टेट",
        "fan": "पंखा",
        "humidifier": "ह्यूमिडिफायर",
        "input_boolean": "स्विच सहायक",
        "input_button": "बटन सहायक",
        "lawn_mower": "घाँस काट्ने मेसिन",
        "light": "बत्ती",
        "lock": "ताल्चा",
        "media_player": "मिडिया प्लेयर",
        "remote": "रिमोट",
        "scene": "सिन",
        "script": "स्क्रिप्ट",
        "siren": "साईरेन",
        "switch": "स्विच",
        "vacuum": "भ्याक्यूम",
        "valve": "भल्भ",
        "water_heater": "पानी तातो पार्ने यन्त्र",
        "weather": "मौसम जानकारी"
        } %}
      {% if domain in translations -%}
        माफ गर्नुहोस, मैले {{ floor }} भन्ने तल्लामा कुनै पनि {{ translations[domain] }} भेट्न सकिन
      {%- else -%}
         माफ गर्नुहोस, मैले {{ floor }} भन्ने तल्लामा कुनै पनि मिल्दो सामग्री भेट्न सकिन
      {%- endif %}
    no_device_class: |
      {% set translations = {
        "awning": "छानो",
        "blind": "पर्दा",
        "curtain": "परदा",
        "door": "ढोका",
        "garage": "ग्यारेज ढोका",
        "gate": "गेट",
        "shade": "छायाँ",
        "shutter": "शटर",
        "window": "झ्याल"
        } %}
      {% if device_class in translations -%}
        माफ गर्नुहोस, मैले कुनै पनि {{ translations[domain] }} भेट्न सकिन
      {%- else -%}
        माफ गर्नुहोस, मैले कुनै पनि मिल्दो सामग्री भेट्न सकिन
      {%- endif %}
    no_device_class_in_area: |
      {% set translations = {
        "awning": "छानो",
        "blind": "पर्दा",
        "curtain": "परदा",
        "door": "ढोका",
        "garage": "ग्यारेज ढोका",
        "gate": "गेट",
        "shade": "छायाँ",
        "shutter": "शटर",
        "window": "झ्याल"
        } %}
      {% if domain in translations -%}
        माफ गर्नुहोस, मैले {{ area }} भन्ने क्षेत्रमा कुनै पनि {{ translations[domain] }} भेट्न सकिन
      {%- else -%}
         माफ गर्नुहोस, मैले {{ area }} भन्ने क्षेत्रमा कुनै पनि मिल्दो सामग्री भेट्न सकिन
      {%- endif %}
    no_device_class_in_floor: |
      {% set translations = {
        "awning": "छानो",
        "blind": "पर्दा",
        "curtain": "परदा",
        "door": "ढोका",
        "garage": "ग्यारेज ढोका",
        "gate": "गेट",
        "shade": "छायाँ",
        "shutter": "शटर",
        "window": "झ्याल"
        } %}
      {% if domain in translations -%}
        माफ गर्नुहोस, मैले {{ floor }} भन्ने तल्लामा कुनै पनि {{ translations[domain] }} भेट्न सकिन
      {%- else -%}
         माफ गर्नुहोस, मैले {{ floor }} भन्ने तल्लामा कुनै पनि मिल्दो सामग्री भेट्न सकिन
      {%- endif %}
    no_entity: "माफ गर्नुहोस, मैले कुनै {{ entity }} नामको सामग्री भेट्न सकिन"
    no_entity_in_area: "माफ गर्नुहोस, मैले कुनै {{ entity }} नामको सामग्री, {{ area }} नामको क्षेत्रमा भेट्न सकिन"
    no_entity_in_floor: "माफ गर्नुहोस, मैले कुनै {{ entity }} नामको सामग्री, {{ floor }} नामको क्षेत्रमा भेट्न सकिन"
    entity_wrong_state: "माफ गर्नुहोस, कुनै पनि सामग्री {{ state | lower }}  छैन"
    feature_not_supported: "माफ गर्नुहोस, यो सुभिदा कुनै पनि सामग्रीसंग उपलब्ध छैन"

    # Errors for when user is logged in and we can give more information
    no_entity_exposed: "माफ गर्नुहोस, यो {{ entity }} खुला गरिएको छैन"
    no_entity_in_area_exposed: "माफ गर्नुहोस, यो {{ entity }}, {{ area }} नामको क्षेत्रमा खुला गरिएको छैन"
    no_entity_in_floor_exposed: "माफ गर्नुहोस, यो {{ entity }}, {{ floor }} नामको क्षेत्रमा खुला गरिएको छैन"
    no_domain_exposed: |
      {% set translations = {
        "alarm_control_panel": "अलार्म नियन्त्रण प्यानल",
        "automation": "अटोमेसन",
        "button": "बटन",
        "camera": "क्यामेरा",
        "climate": "थर्मोस्टेट",
        "fan": "पंखा",
        "humidifier": "ह्यूमिडिफायर",
        "input_boolean": "स्विच सहायक",
        "input_button": "बटन सहायक",
        "lawn_mower": "घाँस काट्ने मेसिन",
        "light": "बत्ती",
        "lock": "ताल्चा",
        "media_player": "मिडिया प्लेयर",
        "remote": "रिमोट",
        "scene": "सिन",
        "script": "स्क्रिप्ट",
        "siren": "साईरेन",
        "switch": "स्विच",
        "vacuum": "भ्याक्यूम",
        "valve": "भल्भ",
        "water_heater": "पानी तातो पार्ने यन्त्र",
        "weather": "मौसम जानकारी"
        } %}
      {% if domain in translations -%}
      "माफ गर्नुहोस, कुनै पनि {{ translations[domain] }} खुला गरिएको छैन"
      {%- else -%}
        माफ गर्नुहोस,कुनै पनि मिल्दो सामाग्री खुला गरिएको छैन
      {%- endif %}
    no_domain_in_area_exposed: |
      {% set translations = {
        "alarm_control_panel": "अलार्म नियन्त्रण प्यानल",
        "automation": "अटोमेसन",
        "button": "बटन",
        "camera": "क्यामेरा",
        "climate": "थर्मोस्टेट",
        "fan": "पंखा",
        "humidifier": "ह्यूमिडिफायर",
        "input_boolean": "स्विच सहायक",
        "input_button": "बटन सहायक",
        "lawn_mower": "घाँस काट्ने मेसिन",
        "light": "बत्ती",
        "lock": "ताल्चा",
        "media_player": "मिडिया प्लेयर",
        "remote": "रिमोट",
        "scene": "सिन",
        "script": "स्क्रिप्ट",
        "siren": "साईरेन",
        "switch": "स्विच",
        "vacuum": "भ्याक्यूम",
        "valve": "भल्भ",
        "water_heater": "पानी तातो पार्ने यन्त्र",
        "weather": "मौसम जानकारी"
        } %}
      {% if domain in translations -%}
        माफ गर्नुहोस, {{ area }} भन्ने क्षेत्रमा कुनै पनि {{ translations[domain] }} खुला गरिएको छैन
      {%- else -%}
         माफ गर्नुहोस, {{ area }} भन्ने क्षेत्रमा कुनै पनि मिल्दो सामाग्री खुला गरिएको छैन
      {%- endif %}
    no_domain_in_floor_exposed: |
      {% set translations = {
        "alarm_control_panel": "अलार्म नियन्त्रण प्यानल",
        "automation": "अटोमेसन",
        "button": "बटन",
        "camera": "क्यामेरा",
        "climate": "थर्मोस्टेट",
        "fan": "पंखा",
        "humidifier": "ह्यूमिडिफायर",
        "input_boolean": "स्विच सहायक",
        "input_button": "बटन सहायक",
        "lawn_mower": "घाँस काट्ने मेसिन",
        "light": "बत्ती",
        "lock": "ताल्चा",
        "media_player": "मिडिया प्लेयर",
        "remote": "रिमोट",
        "scene": "सिन",
        "script": "स्क्रिप्ट",
        "siren": "साईरेन",
        "switch": "स्विच",
        "vacuum": "भ्याक्यूम",
        "valve": "भल्भ",
        "water_heater": "पानी तातो पार्ने यन्त्र",
        "weather": "मौसम जानकारी"
        } %}
      {% if domain in translations -%}
        माफ गर्नुहोस, {{ floor }} भन्ने तल्लामा कुनै पनि {{ translations[domain] }} खुला गरिएको छैन
      {%- else -%}
         माफ गर्नुहोस, {{ floor }} भन्ने तल्लामा कुनै पनि मिल्दो सामाग्री खुला गरिएको छैन
      {%- endif %}
    no_device_class_exposed: |
      {% set translations = {
        "awning": "छानो",
        "blind": "पर्दा",
        "curtain": "परदा",
        "door": "ढोका",
        "garage": "ग्यारेज ढोका",
        "gate": "गेट",
        "shade": "छायाँ",
        "shutter": "शटर",
        "window": "झ्याल"
        } %}
      {% if device_class in translations -%}
        माफ गर्नुहोस, कुनै पनि {{ translations[domain] }} खुला गरिएको छैन
      {%- else -%}
        माफ गर्नुहोस, कुनै पनि मिल्दो सामग्री खुला गरिएको छैन
      {%- endif %}
    no_device_class_in_area_exposed: |
      {% set translations = {
        "awning": "छानो",
        "blind": "पर्दा",
        "curtain": "परदा",
        "door": "ढोका",
        "garage": "ग्यारेज ढोका",
        "gate": "गेट",
        "shade": "छायाँ",
        "shutter": "शटर",
        "window": "झ्याल"
        } %}
      {% if domain in translations -%}
        माफ गर्नुहोस, {{ area }} भन्ने क्षेत्रमा कुनै पनि {{ translations[domain] }} खुला गरिएको छैन
      {%- else -%}
         माफ गर्नुहोस, {{ area }} भन्ने क्षेत्रमा कुनै पनि मिल्दो सामग्री खुला गरिएको छैन
      {%- endif %}
    no_device_class_in_floor_exposed: |
      {% set translations = {
        "awning": "छानो",
        "blind": "पर्दा",
        "curtain": "परदा",
        "door": "ढोका",
        "garage": "ग्यारेज ढोका",
        "gate": "गेट",
        "shade": "छायाँ",
        "shutter": "शटर",
        "window": "झ्याल"
        } %}
      {% if domain in translations -%}
        माफ गर्नुहोस, {{ floor }} भन्ने तल्लामा कुनै पनि {{ translations[domain] }} खुला गरिएको छैन
      {%- else -%}
         माफ गर्नुहोस, {{ floor }} भन्ने तल्लामा कुनै पनि मिल्दो सामग्री खुला गरिएको छैन
      {%- endif %}

    # Used when multiple (exposed) devices have the same name
    duplicate_entities: "{{ entity }} नामको धेरै सामाग्रीहरु भेटिएका छन्‌"
    duplicate_entities_in_area: "{{ area }} नामको क्षेत्रमा, {{ entity }} नामको धेरै सामाग्रीहरु भेटिएका छन्‌"
    duplicate_entities_in_floor: "{{ floor }} नामको तल्लामा, {{ entity }} नामको धेरै सामाग्रीहरु भेटिएका छन्‌"

    # Errors for timers
    timer_not_found: "माफ गर्नुहोस, मैले यो टाइमर भेट्न सकिन"
    multiple_timers_matched: "यो नामको धेरै टाइमरहरु भेटिएका छन्‌"
    no_timer_support: "माफ गर्नुहोस, येस समग्रीमा टाइमरको सुभिधा छैन"

lists:
  color:
    values:
      - in: "सेतो"
        out: "white"
      - in: "कालो"
        out: "black"
      - in: "रातो"
        out: "red"
      - in: "सुंतला"
        out: "orange"
      - in: "पहेंलो"
        out: "yellow"
      - in: "हरियो"
        out: "green"
      - in: "निलो"
        out: "blue"
      - in: "प्याजी"
        out: "purple"
      - in: "खैरो"
        out: "brown"
  brightness:
    range:
      type: "percentage"
      from: 0
      to: 100
  brightness_level:
    values:
      - in: (अधिकतम|सर्वोच्चम|उच्चतम)
        out: 100
      - in: (न्यूनतम)
        out: 1
  cover_states:
    values:
      - in: "(खुल्ला (छ|छ्न))"
        out: "open"
      - in: "(बन्द|लागेको) छ|(बन्द|लागेका) छन"
        out: "closed"
      - in: "(खुल्दै (छ|छ्न))"
        out: "opening"
      - in: "(बन्द हुदै (छ|छ्न)|लाग्दै (छ|छ्न))"
        out: "closing"
  cover_classes:
    values:
      - in: "(छानो|छाना)"
        out: awning
      - in: "(पर्दा|पर्दाहरु)"
        out: blind
      - in: "(परदा|परदाहरु)"
        out: curtain
      - in: "(ढोका|ढोकाहरु)"
        out: door
      - in: "(ग्यारेजको ढोका|ग्यारेजका ढोकाहरु)"
        out: garage
      - in: "(गेट[हरु])"
        out: gate
      - in: "(छायाँ[हरु])"
        out: shade
      - in: "(शटर[हरु])"
        out: shutter
      - in: "(झ्याल[हरु])"
        out: window
  lock_domains:
    values:
      - in: "(ताल्चा[हरु])"
        out: "lock"
  lock_states:
    values:
      - in: "(बन्द|लागेको) (छ)|(बन्द|लागेका) (छन)"
        out: "locked"
      - in: "खुल्ला (छ|छ्न)|(बन्द|लागेको) (छैन)|(बन्द|लागेका) (छैन्न)"
        out: "unlocked"
  on_off_domains:
    values:
      - in: बत्ती[हरु]
        out: light
      - in: पंखा[हरु]
        out: fan
      - in: स्विच[हरु]
        out: switch
  on_off_states:
    values:
      - in: "((अन|चालु) (छ|छ्न))"
        out: "on"
      - in: "(अफ (छ|छ्न))|((अन|चालु) (छैन|छैन्न))"
        out: "off"
  temperature:
    range:
      type: "temperature"
      from: 0
      to: 100
<<<<<<< HEAD
=======
      fractions: "halves"
>>>>>>> 57645d42
  # binary_sensor
  bs_battery_states:
    values:
      - in: "(कम (छ|छ्न))"
        out: "on"
      - in: "(चार्ज|नरमल|पुरा|भरी) (छ|छ्न)"
        out: "off"
  bs_battery_charging_states:
    values:
      - in: "(चार्ज हुदै|भरिदै) (छ|छ्न)"
        out: "on"
      - in: "(चार्ज हुदै|भरिदै) ((छैन|छैन्न))"
        out: "off"
  bs_carbon_monoxide_states:
    values:
      - in: "(ट्रिगर भए(को छ|का छ्न))|(सक्रिय|चालु) (छ|छ्न)"
        out: "on"
      - in: "(सफा|सामान्य) (छ|छ्न)"
        out: "off"
  bs_cold_states:
    values:
      - in: "(चिसो) (छ|छ्न)"
        out: "on"
      - in: "(ठीक|नरमल|सामान्य) (छ|छ्न)"
        out: "off"
  bs_connectivity_states:
    values:
      - in: "जोडिए(को छ|का छ्न)"
        out: "on"
      - in: "(जोडिए(को छैन|का छैन्न)|टुटे(को छ|का छ्न))"
        out: "off"
  bs_door_states:
    values:
      - in: "(खुल्ला (छ|छ्न))"
        out: "on"
      - in: "(लागे(को छ|का छ्न))"
        out: "off"
  bs_garage_door_states:
    values:
      - in: "(खुल्ला|मथी) (छ|छ्न)"
        out: "on"
      - in: "(लागे(को छ|का छ्न)|तल (छ|छ्न))"
        out: "off"
  bs_window_states:
    values:
      - in: "(खुल्ला (छ|छ्न))"
        out: "on"
      - in: "(लागे(को छ|का छ्न))"
        out: "off"
  bs_gas_states:
    values:
      - in: "(ट्रिगर भए(को छ|का छ्न))|(सक्रिय|चालु) (छ|छ्न)"
        out: "on"
      - in: "(सफा|सामान्य) (छ|छ्न)"
        out: "off"
  bs_heat_states:
    values:
      - in: "ततो (छ|छ्न)"
        out: "on"
      - in: "(ठीक|नरमल|सामान्य) (छ|छ्न)"
        out: "off"
  bs_light_states:
    values:
      - in: "(ट्रिगर भए(को छ|का छ्न))|(सक्रिय|चालु) (छ|छ्न)"
        out: "on"
      - in: "(अध्या(रो छ|रा छ्न))|(उज्यालो (छैन|छैन्न))"
        out: "off"
  bs_problem_states:
    values:
      - in: "(ट्रिगर भए(को छ|का छ्न))|(सक्रिय|चालु) (छ|छ्न)"
        out: "on"
      - in: "(सफा|सामान्य) (छ|छ्न)"
        out: "off"
  bs_safety_states:
    values:
      - in: "(सुरक्षित (छैन|छैन्न)|(असुरक्षित|जानलेवा) (छ|छ्न))"
        out: "on"
      - in: "(सुरक्षित (छ|छ्न)|(असुरक्षित|जानलेवा) (छैन|छैन्न))"
        out: "off"
  bs_lock_states:
    values:
      - in: "खुल्ला (छ|छ्न)"
        out: "on"
      - in: "(बन्द (छ|छ्न))|(लागे(को छ|का छ्न))"
        out: "off"
  bs_moisture_states:
    values:
      - in: "ओसिलो (छ|छ्न)"
        out: "on"
      - in: "सुख्खा (छ|छ्न)"
        out: "off"
  bs_motion_states:
    values:
      - in: "(ट्रिगर भए(को छ|का छ्न))|(सक्रिय|चालु) (छ|छ्न)"
        out: "on"
      - in: "(सफा|सामान्य) (छ|छ्न)"
        out: "off"
  bs_occupancy_states:
    values:
      - in: "(ट्रिगर भए(को छ|का छ्न))|(सक्रिय|चालु) (छ|छ्न)"
        out: "on"
      - in: "(सफा|सामान्य) (छ|छ्न)"
        out: "off"
  bs_opening_states:
    values:
      - in: "खुल्ला (छ|छ्न)"
        out: "on"
      - in: "(बन्द (छ|छ्न))|(लागे(को छ|का छ्न))"
        out: "off"
  bs_plug_states:
    values:
      - in: "जोडिए(को छ|का छ्न)"
        out: "on"
      - in: "जोडिए(को छैन|का छैन्न)"
        out: "off"
  bs_power_states:
    values:
      - in: "(पावर अन गरिए(को छ|का छ्न))|(शक्ति चालु गरिए(को छ|का छ्न))"
        out: "on"
      - in: "(पावर अफ गरिए(को छ|का छ्न))|(शक्ति बन्द गरिए(को छ|का छ्न))"
        out: "off"
  bs_presence_states:
    values:
      - in: "(घरमा|उपस्थित) (छ|छन)"
        out: "on"
      - in: "(बाहिर (छ|छन)|(घरमा|उपस्थित) (छैन|छैन्न))"
        out: "off"
  bs_running_states:
    values:
      - in: "((चलिरहेको|चालु)(छ)|(चलिरहेका|चालु)(छन))"
        out: "on"
      - in: "(चलिरहेको|चालु)(छैन)|(चलिरहेका|चालु)(छैन्न)"
        out: "off"
  bs_smoke_states:
    values:
      - in: "(ट्रिगर भए(को छ|का छ्न))|(सक्रिय|चालु) (छ|छ्न)"
        out: "on"
      - in: "(सफा|सामान्य) (छ|छ्न)"
        out: "off"

  bs_sound_states:
    values:
      - in: "(ट्रिगर भए(को छ|का छ्न))|(सक्रिय|चालु) (छ|छ्न)"
        out: "on"
      - in: "(सफा|सामान्य) (छ|छ्न)"
        out: "off"

  bs_tamper_states:
    values:
      - in: "(ट्रिगर भए(को छ|का छ्न))|(छेडखाड गरिए(को छ|का छ्न))|(सक्रिय|चालु) (छ|छ्न)"
        out: "on"
      - in: "(सफा|सामान्य) (छ|छ्न)|(छेडखाड गरिए(को छैन|का छैन्न))"
        out: "off"

  bs_update_states:
    values:
      - in: "(अपडेट उपलब्ध छ|अपडेटहरु उपलब्ध छन)"
        out: "on"
      - in: "पुरा अपडेट भइसके(को छ|का छ्न)"
        out: "off"

  bs_vibration_states:
    values:
      - in: "(ट्रिगर भए(को छ|का छ्न))|(थर्किरहे(को छ|का छ्न))|(सक्रिय|चालु) (छ|छ्न)"
        out: "on"
      - in: "(थर्किरहे(को छैन|का छैन्न))|(सफा|सामान्य) (छ|छ्न)"
        out: "off"

  shopping_list_item:
    wildcard: true

  zone:
    wildcard: true

  position:
    range:
      type: "percentage"
      from: 0
      to: 100
  position_level:
    values:
      - in: (अधिकतम|सर्वोच्चम|उच्चतम)
        out: 100
      - in: (न्यूनतम)
        out: 1

  volume_level:
    range:
      type: "percentage"
      from: 0
      to: 100
  volume_mapping:
    values:
      - in: (अधिकतम|सर्वोच्चम|उच्चतम)
        out: 100
      - in: (न्यूनतम)
        out: 1

  timer_seconds:
    range:
      from: 1
      to: 100
  timer_minutes:
    range:
      from: 1
      to: 100
  timer_hours:
    range:
      from: 1
      to: 100
  timer_name:
    wildcard: true
  timer_command:
    wildcard: true

expansion_rules:
  name: "{name}"
  area: "{area}[ कोठा| क्षेत्र| कक्क्ष]"
  area_in: "<area>[को|मा[ भऐको]| भित्र| भित्रको]"
  floor: "{floor}[ तल्ला| तह| फ्लोर]"
  floor_in: "<floor>[को|मा[ भऐको]| भित्र| भित्रको]"
  area_floor_in: "(<area_in>|<floor_in>)"
  temperature: "{temperature}[([ ]°)|( डिग्री)]"
  सबै: "(सबै|सम्पूर्ण|भ[ऐ/ये] भरको|पुरा|पुरै)"
  गर्नु: "(गर्नु|गर्दिनु[होस|होस्‌|स|स्‌]|ग(र|र्‌‌‌‌‌)|गर्दे[उ|ऊ])[न| न]"
  दिनु: "(दिनु[होस|होस्‌|स|स्‌]|दे[उ|ऊ])[न| न]"
  बाल्नु: "(बाल्नु|बाल्दिनु[होस|होस्‌|स|स्‌]|बा(ल|ल्)|बाल्दे[उ|ऊ])[न| न]"
  हान्नु: "(हान्नु|हान्दिनु[होस|होस्‌|स|स्‌]|हा(न|न्‌)|हान्दे[उ|ऊ])[न| न]"
  लगाउनु: "(लगाउनु|लगाइदिनु[होस|होस्‌|स|स्‌]|ल(गा[उ|ऊ])[न| न]|लगाइदे[उ|ऊ])[न| न]"
  मार्नु: "(मार्नु|मार्दिनु[होस|होस्‌|स|स्‌]|मा(र|र्‌)|मार्दे[उ|ऊ])[न| न]"
  राख्नु: "(राख्नु|राख्दिनु[होस|होस्‌|स|स्‌]|रा(ख|ख्‌)|राख्दे[उ|ऊ])[न| न]"
  निबाउनु: "(निबाउनु|निबाइदिनु[होस|होस्‌|स|स्‌]|नि(बा[उ|ऊ])|निबाइदे[उ|ऊ])[न| न]"
  बनाउनु: "(बनाउनु|बनाइदिनु[होस|होस्‌|स|स्‌]|ब(ना[उ|ऊ])|बनाइदे[उ|ऊ])[न| न]"
  बढाउनु: "(बढाउनु|बढाइदिनु[होस|होस्‌|स|स्‌]|ब(ढा[उ|ऊ])|बढाइदे[उ|ऊ])[न| न]"
  घटाउनु: "(घटाउनु|घटाइदिनु[होस|होस्‌|स|स्‌]|घ(टा[उ|ऊ])|घटाइदे[उ|ऊ])[न| न]"
  खोल्नु: "((खोल्नु|खोल्दिनु[होस|होस्‌|स|स्‌]|खो(ल|ल्‌)|खोल्दे[उ|ऊ])[न| न])"
  पार्नु: "((पार्नु|पार्दिनु[होस|होस्‌|स|स्‌]|पा(र|र्‌)|पार्दे[उ|ऊ])[न| न])"
  बत्ती: "(बत्ती[हरु]|बत्ति[हरु]|(ला(इ|ई)ट)[हरु]|बल्ब[हरु])"
  पंखा: "(पंखा|फ्यान)[हरु]"
  उज्यालो: "(उज्यालो|च(कि|की)लो‌)"
  उज्यालोपन: "<उज्यालो>[पन]"
  brightness: "{brightness}[( प्रतिशत|%)]"
  अँध्यारो: "अँध्यारो"
  घर: "(घर|फल्याट)[को|मा[ भऐको]| भित्र| भित्रको]"
  सबैतिर: "[<घर>] ((सबै(ति|ती)र)|(जताततै)|([<सबै> ](कोठा|क्षेत्र|कक्क्ष|तल्ला|तह|फ्लोर)[हरु]))"
  सबैतिरको: "[<घर>] ((सबै(ति|ती)र[को])[ <सबै>]|(जताततै[को])|([<सबै> ](कोठा|क्षेत्र|कक्क्ष|तल्ला|तह|फ्लोर)[हरु][को|मा[ भऐको]| भित्र| भित्रको])‌)"
  यहाँ: "(यहाँ|एता[( ति| ती)र]|य(हीँ|हिँ))"
  यहाँ_को: "(यहाँ|एता[( ति| ती)र]|य(हीँ|हिँ))[को|मा[ भऐको]| भित्र| भित्रको]"
skip_words:
  - "यो"
  - "त्यो"
  - "त्याँ"
  - "त्या"
  - "अनि"
  - "अनी"
  - "पनी"
  - "पनि"
  - "एक छिनमा"
  - "एक छीनमा"
  - "क्रिपयाँ"
  - "धन्यवाद"
  - "धन्यबाद"
  - "मिल्छ"
  - "मील्छ"
  - "अमः"
  - "पिलिज"
  - "सक्छौ"<|MERGE_RESOLUTION|>--- conflicted
+++ resolved
@@ -403,10 +403,7 @@
       type: "temperature"
       from: 0
       to: 100
-<<<<<<< HEAD
-=======
       fractions: "halves"
->>>>>>> 57645d42
   # binary_sensor
   bs_battery_states:
     values:
