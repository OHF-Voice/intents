language: ne
settings:
  filter_with_regex: false
responses:
  errors:
    no_intent: "माफ गर्नुहोस, मैले यो कुरा बुज्न सकिन"
    handle_error: "अनपेक्षित त्रुटि भएको छ"

    # Errors for when user is not logged in
    no_area: "माफ गर्नुहोस, मैले {{ area }} नामको कुनै क्षेत्र चिन्न सकिन"
    no_floor: "माफ गर्नुहोस, मैले {{ floor }} नामको कुनै तल्ला चिन्न सकिन"
    no_domain: |
      {% set translations = {
        "alarm_control_panel": "अलार्म नियन्त्रण प्यानल",
        "automation": "अटोमेसन",
        "button": "बटन",
        "camera": "क्यामेरा",
        "climate": "थर्मोस्टेट",
        "fan": "पंखा",
        "humidifier": "ह्यूमिडिफायर",
        "input_boolean": "स्विच सहायक",
        "input_button": "बटन सहायक",
        "lawn_mower": "घाँस काट्ने मेसिन",
        "light": "बत्ती",
        "lock": "ताल्चा",
        "media_player": "मिडिया प्लेयर",
        "remote": "रिमोट",
        "scene": "सिन",
        "script": "स्क्रिप्ट",
        "siren": "साईरेन",
        "switch": "स्विच",
        "vacuum": "भ्याक्यूम",
        "valve": "भल्भ",
        "water_heater": "पानी तातो पार्ने यन्त्र",
        "weather": "मौसम जानकारी"
        } %}
      {% if domain in translations -%}
        माफ गर्नुहोस, मैले कुनै {{ translations[domain] }} भेट्न सकिन
      {%- else -%}
        माफ गर्नुहोस, मैले कुनै मिल्दो सामग्री भेट्न सकिन
      {%- endif %}
    no_domain_in_area: |
      {% set translations = {
        "alarm_control_panel": "अलार्म नियन्त्रण प्यानल",
        "automation": "अटोमेसन",
        "button": "बटन",
        "camera": "क्यामेरा",
        "climate": "थर्मोस्टेट",
        "fan": "पंखा",
        "humidifier": "ह्यूमिडिफायर",
        "input_boolean": "स्विच सहायक",
        "input_button": "बटन सहायक",
        "lawn_mower": "घाँस काट्ने मेसिन",
        "light": "बत्ती",
        "lock": "ताल्चा",
        "media_player": "मिडिया प्लेयर",
        "remote": "रिमोट",
        "scene": "सिन",
        "script": "स्क्रिप्ट",
        "siren": "साईरेन",
        "switch": "स्विच",
        "vacuum": "भ्याक्यूम",
        "valve": "भल्भ",
        "water_heater": "पानी तातो पार्ने यन्त्र",
        "weather": "मौसम जानकारी"
        } %}
      {% if domain in translations -%}
        माफ गर्नुहोस, मैले {{ area }} भन्ने क्षेत्रमा कुनै पनि {{ translations[domain] }} भेट्न सकिन
      {%- else -%}
         माफ गर्नुहोस, मैले {{ area }} भन्ने क्षेत्रमा कुनै पनि मिल्दो सामग्री भेट्न सकिन
      {%- endif %}
    no_domain_in_floor: |
      {% set translations = {
        "alarm_control_panel": "अलार्म नियन्त्रण प्यानल",
        "automation": "अटोमेसन",
        "button": "बटन",
        "camera": "क्यामेरा",
        "climate": "थर्मोस्टेट",
        "fan": "पंखा",
        "humidifier": "ह्यूमिडिफायर",
        "input_boolean": "स्विच सहायक",
        "input_button": "बटन सहायक",
        "lawn_mower": "घाँस काट्ने मेसिन",
        "light": "बत्ती",
        "lock": "ताल्चा",
        "media_player": "मिडिया प्लेयर",
        "remote": "रिमोट",
        "scene": "सिन",
        "script": "स्क्रिप्ट",
        "siren": "साईरेन",
        "switch": "स्विच",
        "vacuum": "भ्याक्यूम",
        "valve": "भल्भ",
        "water_heater": "पानी तातो पार्ने यन्त्र",
        "weather": "मौसम जानकारी"
        } %}
      {% if domain in translations -%}
        माफ गर्नुहोस, मैले {{ floor }} भन्ने तल्लामा कुनै पनि {{ translations[domain] }} भेट्न सकिन
      {%- else -%}
         माफ गर्नुहोस, मैले {{ floor }} भन्ने तल्लामा कुनै पनि मिल्दो सामग्री भेट्न सकिन
      {%- endif %}
    no_device_class: |
      {% set translations = {
        "awning": "छानो",
        "blind": "पर्दा",
        "curtain": "परदा",
        "door": "ढोका",
        "garage": "ग्यारेज ढोका",
        "gate": "गेट",
        "shade": "छायाँ",
        "shutter": "शटर",
        "window": "झ्याल"
        } %}
      {% if device_class in translations -%}
        माफ गर्नुहोस, मैले कुनै पनि {{ translations[domain] }} भेट्न सकिन
      {%- else -%}
        माफ गर्नुहोस, मैले कुनै पनि मिल्दो सामग्री भेट्न सकिन
      {%- endif %}
    no_device_class_in_area: |
      {% set translations = {
        "awning": "छानो",
        "blind": "पर्दा",
        "curtain": "परदा",
        "door": "ढोका",
        "garage": "ग्यारेज ढोका",
        "gate": "गेट",
        "shade": "छायाँ",
        "shutter": "शटर",
        "window": "झ्याल"
        } %}
      {% if domain in translations -%}
        माफ गर्नुहोस, मैले {{ area }} भन्ने क्षेत्रमा कुनै पनि {{ translations[domain] }} भेट्न सकिन
      {%- else -%}
         माफ गर्नुहोस, मैले {{ area }} भन्ने क्षेत्रमा कुनै पनि मिल्दो सामग्री भेट्न सकिन
      {%- endif %}
    no_device_class_in_floor: |
      {% set translations = {
        "awning": "छानो",
        "blind": "पर्दा",
        "curtain": "परदा",
        "door": "ढोका",
        "garage": "ग्यारेज ढोका",
        "gate": "गेट",
        "shade": "छायाँ",
        "shutter": "शटर",
        "window": "झ्याल"
        } %}
      {% if domain in translations -%}
        माफ गर्नुहोस, मैले {{ floor }} भन्ने तल्लामा कुनै पनि {{ translations[domain] }} भेट्न सकिन
      {%- else -%}
         माफ गर्नुहोस, मैले {{ floor }} भन्ने तल्लामा कुनै पनि मिल्दो सामग्री भेट्न सकिन
      {%- endif %}
    no_entity: "माफ गर्नुहोस, मैले कुनै {{ entity }} नामको सामग्री भेट्न सकिन"
    no_entity_in_area: "माफ गर्नुहोस, मैले कुनै {{ entity }} नामको सामग्री, {{ area }} नामको क्षेत्रमा भेट्न सकिन"
    no_entity_in_floor: "माफ गर्नुहोस, मैले कुनै {{ entity }} नामको सामग्री, {{ floor }} नामको क्षेत्रमा भेट्न सकिन"
    entity_wrong_state: "माफ गर्नुहोस, कुनै पनि सामग्री {{ state | lower }}  छैन"
    feature_not_supported: "माफ गर्नुहोस, यो सुभिदा कुनै पनि सामग्रीसंग उपलब्ध छैन"

    # Errors for when user is logged in and we can give more information
    no_entity_exposed: "माफ गर्नुहोस, यो {{ entity }} खुला गरिएको छैन"
    no_entity_in_area_exposed: "माफ गर्नुहोस, यो {{ entity }}, {{ area }} नामको क्षेत्रमा खुला गरिएको छैन"
    no_entity_in_floor_exposed: "माफ गर्नुहोस, यो {{ entity }}, {{ floor }} नामको क्षेत्रमा खुला गरिएको छैन"
    no_domain_exposed: |
      {% set translations = {
        "alarm_control_panel": "अलार्म नियन्त्रण प्यानल",
        "automation": "अटोमेसन",
        "button": "बटन",
        "camera": "क्यामेरा",
        "climate": "थर्मोस्टेट",
        "fan": "पंखा",
        "humidifier": "ह्यूमिडिफायर",
        "input_boolean": "स्विच सहायक",
        "input_button": "बटन सहायक",
        "lawn_mower": "घाँस काट्ने मेसिन",
        "light": "बत्ती",
        "lock": "ताल्चा",
        "media_player": "मिडिया प्लेयर",
        "remote": "रिमोट",
        "scene": "सिन",
        "script": "स्क्रिप्ट",
        "siren": "साईरेन",
        "switch": "स्विच",
        "vacuum": "भ्याक्यूम",
        "valve": "भल्भ",
        "water_heater": "पानी तातो पार्ने यन्त्र",
        "weather": "मौसम जानकारी"
        } %}
      {% if domain in translations -%}
      "माफ गर्नुहोस, कुनै पनि {{ translations[domain] }} खुला गरिएको छैन"
      {%- else -%}
        माफ गर्नुहोस,कुनै पनि मिल्दो सामाग्री खुला गरिएको छैन
      {%- endif %}
    no_domain_in_area_exposed: |
      {% set translations = {
        "alarm_control_panel": "अलार्म नियन्त्रण प्यानल",
        "automation": "अटोमेसन",
        "button": "बटन",
        "camera": "क्यामेरा",
        "climate": "थर्मोस्टेट",
        "fan": "पंखा",
        "humidifier": "ह्यूमिडिफायर",
        "input_boolean": "स्विच सहायक",
        "input_button": "बटन सहायक",
        "lawn_mower": "घाँस काट्ने मेसिन",
        "light": "बत्ती",
        "lock": "ताल्चा",
        "media_player": "मिडिया प्लेयर",
        "remote": "रिमोट",
        "scene": "सिन",
        "script": "स्क्रिप्ट",
        "siren": "साईरेन",
        "switch": "स्विच",
        "vacuum": "भ्याक्यूम",
        "valve": "भल्भ",
        "water_heater": "पानी तातो पार्ने यन्त्र",
        "weather": "मौसम जानकारी"
        } %}
      {% if domain in translations -%}
        माफ गर्नुहोस, {{ area }} भन्ने क्षेत्रमा कुनै पनि {{ translations[domain] }} खुला गरिएको छैन
      {%- else -%}
         माफ गर्नुहोस, {{ area }} भन्ने क्षेत्रमा कुनै पनि मिल्दो सामाग्री खुला गरिएको छैन
      {%- endif %}
    no_domain_in_floor_exposed: |
      {% set translations = {
        "alarm_control_panel": "अलार्म नियन्त्रण प्यानल",
        "automation": "अटोमेसन",
        "button": "बटन",
        "camera": "क्यामेरा",
        "climate": "थर्मोस्टेट",
        "fan": "पंखा",
        "humidifier": "ह्यूमिडिफायर",
        "input_boolean": "स्विच सहायक",
        "input_button": "बटन सहायक",
        "lawn_mower": "घाँस काट्ने मेसिन",
        "light": "बत्ती",
        "lock": "ताल्चा",
        "media_player": "मिडिया प्लेयर",
        "remote": "रिमोट",
        "scene": "सिन",
        "script": "स्क्रिप्ट",
        "siren": "साईरेन",
        "switch": "स्विच",
        "vacuum": "भ्याक्यूम",
        "valve": "भल्भ",
        "water_heater": "पानी तातो पार्ने यन्त्र",
        "weather": "मौसम जानकारी"
        } %}
      {% if domain in translations -%}
        माफ गर्नुहोस, {{ floor }} भन्ने तल्लामा कुनै पनि {{ translations[domain] }} खुला गरिएको छैन
      {%- else -%}
         माफ गर्नुहोस, {{ floor }} भन्ने तल्लामा कुनै पनि मिल्दो सामाग्री खुला गरिएको छैन
      {%- endif %}
    no_device_class_exposed: |
      {% set translations = {
        "awning": "छानो",
        "blind": "पर्दा",
        "curtain": "परदा",
        "door": "ढोका",
        "garage": "ग्यारेज ढोका",
        "gate": "गेट",
        "shade": "छायाँ",
        "shutter": "शटर",
        "window": "झ्याल"
        } %}
      {% if device_class in translations -%}
        माफ गर्नुहोस, कुनै पनि {{ translations[domain] }} खुला गरिएको छैन
      {%- else -%}
        माफ गर्नुहोस, कुनै पनि मिल्दो सामग्री खुला गरिएको छैन
      {%- endif %}
    no_device_class_in_area_exposed: |
      {% set translations = {
        "awning": "छानो",
        "blind": "पर्दा",
        "curtain": "परदा",
        "door": "ढोका",
        "garage": "ग्यारेज ढोका",
        "gate": "गेट",
        "shade": "छायाँ",
        "shutter": "शटर",
        "window": "झ्याल"
        } %}
      {% if domain in translations -%}
        माफ गर्नुहोस, {{ area }} भन्ने क्षेत्रमा कुनै पनि {{ translations[domain] }} खुला गरिएको छैन
      {%- else -%}
         माफ गर्नुहोस, {{ area }} भन्ने क्षेत्रमा कुनै पनि मिल्दो सामग्री खुला गरिएको छैन
      {%- endif %}
    no_device_class_in_floor_exposed: |
      {% set translations = {
        "awning": "छानो",
        "blind": "पर्दा",
        "curtain": "परदा",
        "door": "ढोका",
        "garage": "ग्यारेज ढोका",
        "gate": "गेट",
        "shade": "छायाँ",
        "shutter": "शटर",
        "window": "झ्याल"
        } %}
      {% if domain in translations -%}
        माफ गर्नुहोस, {{ floor }} भन्ने तल्लामा कुनै पनि {{ translations[domain] }} खुला गरिएको छैन
      {%- else -%}
         माफ गर्नुहोस, {{ floor }} भन्ने तल्लामा कुनै पनि मिल्दो सामग्री खुला गरिएको छैन
      {%- endif %}

    # Used when multiple (exposed) devices have the same name
    duplicate_entities: "{{ entity }} नामको धेरै सामाग्रीहरु भेटिएका छन्‌"
    duplicate_entities_in_area: "{{ area }} नामको क्षेत्रमा, {{ entity }} नामको धेरै सामाग्रीहरु भेटिएका छन्‌"
    duplicate_entities_in_floor: "{{ floor }} नामको तल्लामा, {{ entity }} नामको धेरै सामाग्रीहरु भेटिएका छन्‌"

    # Errors for timers
    timer_not_found: "माफ गर्नुहोस, मैले यो टाइमर भेट्न सकिन"
    multiple_timers_matched: "यो नामको धेरै टाइमरहरु भेटिएका छन्‌"
    no_timer_support: "माफ गर्नुहोस, येस समग्रीमा टाइमरको सुभिधा छैन"

lists:
  color:
    values:
      - in: "सेतो"
        out: "white"
      - in: "कालो"
        out: "black"
      - in: "रातो"
        out: "red"
      - in: "सुंतला"
        out: "orange"
      - in: "पहेंलो"
        out: "yellow"
      - in: "हरियो"
        out: "green"
      - in: "निलो"
        out: "blue"
      - in: "प्याजी"
        out: "purple"
      - in: "खैरो"
        out: "brown"
  brightness:
    range:
      type: "percentage"
      from: 0
      to: 100
  brightness_level:
    values:
      - in: (अधिकतम|सर्वोच्चम|उच्चतम)
        out: 100
      - in: (न्यूनतम)
        out: 1
  cover_states:
    values:
      - in: "(खुल्ला (छ|छ्न))"
        out: "open"
      - in: "(बन्द|लागेको) छ|(बन्द|लागेका) छन"
        out: "closed"
      - in: "(खुल्दै (छ|छ्न))"
        out: "opening"
      - in: "(बन्द हुदै (छ|छ्न)|लाग्दै (छ|छ्न))"
        out: "closing"
  cover_classes:
    values:
      - in: "(छानो|छाना)"
        out: awning
      - in: "(पर्दा|पर्दाहरु)"
        out: blind
      - in: "(परदा|परदाहरु)"
        out: curtain
      - in: "(ढोका|ढोकाहरु)"
        out: door
      - in: "(ग्यारेजको ढोका|ग्यारेजका ढोकाहरु)"
        out: garage
      - in: "(गेट[हरु])"
        out: gate
      - in: "(छायाँ[हरु])"
        out: shade
      - in: "(शटर[हरु])"
        out: shutter
      - in: "(झ्याल[हरु])"
        out: window
  lock_domains:
    values:
      - in: "(ताल्चा[हरु])"
        out: "lock"
  lock_states:
    values:
      - in: "(बन्द|लागेको) (छ)|(बन्द|लागेका) (छन)"
        out: "locked"
      - in: "खुल्ला (छ|छ्न)|(बन्द|लागेको) (छैन)|(बन्द|लागेका) (छैन्न)"
        out: "unlocked"
  on_off_domains:
    values:
      - in: बत्ती[हरु]
        out: light
      - in: पंखा[हरु]
        out: fan
      - in: स्विच[हरु]
        out: switch
  on_off_states:
    values:
      - in: "((अन|चालु) (छ|छ्न))"
        out: "on"
      - in: "(अफ (छ|छ्न))|((अन|चालु) (छैन|छैन्न))"
        out: "off"
  temperature:
    range:
      type: "temperature"
      from: 0
      to: 100
<<<<<<< HEAD
  temperature_unit:
    values:
      - in: "(से|सेल्सियस)"
        out: "Celsius"
      - in: "(फे|फारेनहाइट)"
        out: "Fahrenheit"
=======
>>>>>>> a9bbde48
  # binary_sensor
  bs_battery_states:
    values:
      - in: "(कम (छ|छ्न))"
        out: "on"
      - in: "(चार्ज|नरमल|पुरा|भरी) (छ|छ्न)"
        out: "off"
  bs_battery_charging_states:
    values:
      - in: "(चार्ज हुदै|भरिदै) (छ|छ्न)"
        out: "on"
      - in: "(चार्ज हुदै|भरिदै) ((छैन|छैन्न))"
        out: "off"
  bs_carbon_monoxide_states:
    values:
      - in: "(ट्रिगर भए(को छ|का छ्न))|(सक्रिय|चालु) (छ|छ्न)"
        out: "on"
      - in: "(सफा|सामान्य) (छ|छ्न)"
        out: "off"
  bs_cold_states:
    values:
      - in: "(चिसो) (छ|छ्न)"
        out: "on"
      - in: "(ठीक|नरमल|सामान्य) (छ|छ्न)"
        out: "off"
  bs_connectivity_states:
    values:
      - in: "जोडिए(को छ|का छ्न)"
        out: "on"
      - in: "(जोडिए(को छैन|का छैन्न)|टुटे(को छ|का छ्न))"
        out: "off"
  bs_door_states:
    values:
      - in: "(खुल्ला (छ|छ्न))"
        out: "on"
      - in: "(लागे(को छ|का छ्न))"
        out: "off"
  bs_garage_door_states:
    values:
      - in: "(खुल्ला|मथी) (छ|छ्न)"
        out: "on"
      - in: "(लागे(को छ|का छ्न)|तल (छ|छ्न))"
        out: "off"
  bs_window_states:
    values:
      - in: "(खुल्ला (छ|छ्न))"
        out: "on"
      - in: "(लागे(को छ|का छ्न))"
        out: "off"
  bs_gas_states:
    values:
      - in: "(ट्रिगर भए(को छ|का छ्न))|(सक्रिय|चालु) (छ|छ्न)"
        out: "on"
      - in: "(सफा|सामान्य) (छ|छ्न)"
        out: "off"
  bs_heat_states:
    values:
      - in: "ततो (छ|छ्न)"
        out: "on"
      - in: "(ठीक|नरमल|सामान्य) (छ|छ्न)"
        out: "off"
  bs_light_states:
    values:
      - in: "(ट्रिगर भए(को छ|का छ्न))|(सक्रिय|चालु) (छ|छ्न)"
        out: "on"
      - in: "(अध्या(रो छ|रा छ्न))|(उज्यालो (छैन|छैन्न))"
        out: "off"
  bs_problem_states:
    values:
      - in: "(ट्रिगर भए(को छ|का छ्न))|(सक्रिय|चालु) (छ|छ्न)"
        out: "on"
      - in: "(सफा|सामान्य) (छ|छ्न)"
        out: "off"
  bs_safety_states:
    values:
      - in: "(सुरक्षित (छैन|छैन्न)|(असुरक्षित|जानलेवा) (छ|छ्न))"
        out: "on"
      - in: "(सुरक्षित (छ|छ्न)|(असुरक्षित|जानलेवा) (छैन|छैन्न))"
        out: "off"
  bs_lock_states:
    values:
      - in: "खुल्ला (छ|छ्न)"
        out: "on"
      - in: "(बन्द (छ|छ्न))|(लागे(को छ|का छ्न))"
        out: "off"
  bs_moisture_states:
    values:
      - in: "ओसिलो (छ|छ्न)"
        out: "on"
      - in: "सुख्खा (छ|छ्न)"
        out: "off"
  bs_motion_states:
    values:
      - in: "(ट्रिगर भए(को छ|का छ्न))|(सक्रिय|चालु) (छ|छ्न)"
        out: "on"
      - in: "(सफा|सामान्य) (छ|छ्न)"
        out: "off"
  bs_occupancy_states:
    values:
      - in: "(ट्रिगर भए(को छ|का छ्न))|(सक्रिय|चालु) (छ|छ्न)"
        out: "on"
      - in: "(सफा|सामान्य) (छ|छ्न)"
        out: "off"
  bs_opening_states:
    values:
      - in: "खुल्ला (छ|छ्न)"
        out: "on"
      - in: "(बन्द (छ|छ्न))|(लागे(को छ|का छ्न))"
        out: "off"
  bs_plug_states:
    values:
      - in: "जोडिए(को छ|का छ्न)"
        out: "on"
      - in: "जोडिए(को छैन|का छैन्न)"
        out: "off"
  bs_power_states:
    values:
      - in: "(पावर अन गरिए(को छ|का छ्न))|(शक्ति चालु गरिए(को छ|का छ्न))"
        out: "on"
      - in: "(पावर अफ गरिए(को छ|का छ्न))|(शक्ति बन्द गरिए(को छ|का छ्न))"
        out: "off"
  bs_presence_states:
    values:
      - in: "(घरमा|उपस्थित) (छ|छन)"
        out: "on"
      - in: "(बाहिर (छ|छन)|(घरमा|उपस्थित) (छैन|छैन्न))"
        out: "off"
  bs_running_states:
    values:
      - in: "((चलिरहेको|चालु)(छ)|(चलिरहेका|चालु)(छन))"
        out: "on"
      - in: "(चलिरहेको|चालु)(छैन)|(चलिरहेका|चालु)(छैन्न)"
        out: "off"
  bs_smoke_states:
    values:
      - in: "(ट्रिगर भए(को छ|का छ्न))|(सक्रिय|चालु) (छ|छ्न)"
        out: "on"
      - in: "(सफा|सामान्य) (छ|छ्न)"
        out: "off"

  bs_sound_states:
    values:
      - in: "(ट्रिगर भए(को छ|का छ्न))|(सक्रिय|चालु) (छ|छ्न)"
        out: "on"
      - in: "(सफा|सामान्य) (छ|छ्न)"
        out: "off"

  bs_tamper_states:
    values:
      - in: "(ट्रिगर भए(को छ|का छ्न))|(छेडखाड गरिए(को छ|का छ्न))|(सक्रिय|चालु) (छ|छ्न)"
        out: "on"
      - in: "(सफा|सामान्य) (छ|छ्न)|(छेडखाड गरिए(को छैन|का छैन्न))"
        out: "off"

  bs_update_states:
    values:
      - in: "(अपडेट उपलब्ध छ|अपडेटहरु उपलब्ध छन)"
        out: "on"
      - in: "पुरा अपडेट भइसके(को छ|का छ्न)"
        out: "off"

  bs_vibration_states:
    values:
      - in: "(ट्रिगर भए(को छ|का छ्न))|(थर्किरहे(को छ|का छ्न))|(सक्रिय|चालु) (छ|छ्न)"
        out: "on"
      - in: "(थर्किरहे(को छैन|का छैन्न))|(सफा|सामान्य) (छ|छ्न)"
        out: "off"

  shopping_list_item:
    wildcard: true

  zone:
    wildcard: true

  position:
    range:
      type: "percentage"
      from: 0
      to: 100
  position_level:
    values:
      - in: (अधिकतम|सर्वोच्चम|उच्चतम)
        out: 100
      - in: (न्यूनतम)
        out: 1

  volume_level:
    range:
      type: "percentage"
      from: 0
      to: 100
  volume_mapping:
    values:
      - in: (अधिकतम|सर्वोच्चम|उच्चतम)
        out: 100
      - in: (न्यूनतम)
        out: 1

  timer_seconds:
    range:
      from: 1
      to: 100
  timer_minutes:
    range:
      from: 1
      to: 100
  timer_hours:
    range:
      from: 1
      to: 100
  timer_name:
    wildcard: true
  timer_command:
    wildcard: true

expansion_rules:
  name: "{name}"
  area: "{area}[ कोठा| क्षेत्र| कक्क्ष]"
  area_in: "<area>[को|मा[ भऐको]| भित्र| भित्रको]"
  floor: "{floor}[ तल्ला| तह| फ्लोर]"
  floor_in: "<floor>[को|मा[ भऐको]| भित्र| भित्रको]"
  area_floor_in: "(<area_in>|<floor_in>)"
  temperature: "{temperature}[([ ]°[[ ]{temperature_unit}])|( डिग्री {temperature_unit})]"
  सबै: "(सबै|सम्पूर्ण|भ[ऐ/ये] भरको|पुरा|पुरै)"
  गर्नु: "(गर्नु|गर्दिनु[होस|होस्‌|स|स्‌]|ग(र|र्‌‌‌‌‌)|गर्दे[उ|ऊ])[न| न]"
  दिनु: "(दिनु[होस|होस्‌|स|स्‌]|दे[उ|ऊ])[न| न]"
  बाल्नु: "(बाल्नु|बाल्दिनु[होस|होस्‌|स|स्‌]|बा(ल|ल्)|बाल्दे[उ|ऊ])[न| न]"
  हान्नु: "(हान्नु|हान्दिनु[होस|होस्‌|स|स्‌]|हा(न|न्‌)|हान्दे[उ|ऊ])[न| न]"
  लगाउनु: "(लगाउनु|लगाइदिनु[होस|होस्‌|स|स्‌]|ल(गा[उ|ऊ])[न| न]|लगाइदे[उ|ऊ])[न| न]"
  मार्नु: "(मार्नु|मार्दिनु[होस|होस्‌|स|स्‌]|मा(र|र्‌)|मार्दे[उ|ऊ])[न| न]"
  राख्नु: "(राख्नु|राख्दिनु[होस|होस्‌|स|स्‌]|रा(ख|ख्‌)|राख्दे[उ|ऊ])[न| न]"
  निबाउनु: "(निबाउनु|निबाइदिनु[होस|होस्‌|स|स्‌]|नि(बा[उ|ऊ])|निबाइदे[उ|ऊ])[न| न]"
  बनाउनु: "(बनाउनु|बनाइदिनु[होस|होस्‌|स|स्‌]|ब(ना[उ|ऊ])|बनाइदे[उ|ऊ])[न| न]"
  बढाउनु: "(बढाउनु|बढाइदिनु[होस|होस्‌|स|स्‌]|ब(ढा[उ|ऊ])|बढाइदे[उ|ऊ])[न| न]"
  घटाउनु: "(घटाउनु|घटाइदिनु[होस|होस्‌|स|स्‌]|घ(टा[उ|ऊ])|घटाइदे[उ|ऊ])[न| न]"
  खोल्नु: "((खोल्नु|खोल्दिनु[होस|होस्‌|स|स्‌]|खो(ल|ल्‌)|खोल्दे[उ|ऊ])[न| न])"
  पार्नु: "((पार्नु|पार्दिनु[होस|होस्‌|स|स्‌]|पा(र|र्‌)|पार्दे[उ|ऊ])[न| न])"
  बत्ती: "(बत्ती[हरु]|बत्ति[हरु]|(ला(इ|ई)ट)[हरु]|बल्ब[हरु])"
  पंखा: "(पंखा|फ्यान)[हरु]"
  उज्यालो: "(उज्यालो|च(कि|की)लो‌)"
  उज्यालोपन: "<उज्यालो>[पन]"
  brightness: "{brightness}[( प्रतिशत|%)]"
  अँध्यारो: "अँध्यारो"
  घर: "(घर|फल्याट)[को|मा[ भऐको]| भित्र| भित्रको]"
  सबैतिर: "[<घर>] ((सबै(ति|ती)र)|(जताततै)|([<सबै> ](कोठा|क्षेत्र|कक्क्ष|तल्ला|तह|फ्लोर)[हरु]))"
  सबैतिरको: "[<घर>] ((सबै(ति|ती)र[को])[ <सबै>]|(जताततै[को])|([<सबै> ](कोठा|क्षेत्र|कक्क्ष|तल्ला|तह|फ्लोर)[हरु][को|मा[ भऐको]| भित्र| भित्रको])‌)"
  यहाँ: "(यहाँ|एता[( ति| ती)र]|य(हीँ|हिँ))"
  यहाँ_को: "(यहाँ|एता[( ति| ती)र]|य(हीँ|हिँ))[को|मा[ भऐको]| भित्र| भित्रको]"
skip_words:
  - "यो"
  - "त्यो"
  - "त्याँ"
  - "त्या"
  - "अनि"
  - "अनी"
  - "पनी"
  - "पनि"
  - "एक छिनमा"
  - "एक छीनमा"
  - "क्रिपयाँ"
  - "धन्यवाद"
  - "धन्यबाद"
  - "मिल्छ"
  - "मील्छ"
  - "अमः"
  - "पिलिज"
  - "सक्छौ"<|MERGE_RESOLUTION|>--- conflicted
+++ resolved
@@ -403,15 +403,6 @@
       type: "temperature"
       from: 0
       to: 100
-<<<<<<< HEAD
-  temperature_unit:
-    values:
-      - in: "(से|सेल्सियस)"
-        out: "Celsius"
-      - in: "(फे|फारेनहाइट)"
-        out: "Fahrenheit"
-=======
->>>>>>> a9bbde48
   # binary_sensor
   bs_battery_states:
     values:
