language: is
responses:
  errors:
    no_intent: "Fyrirgefðu en ég náði þessu ekki"
    no_area: "Ekkert svæði {{ area }} fannst"
    no_domain: "Í {{ area }} er ekkert {{ domain }}"
    no_device_class: "{{ area }} er ekki með tækja tegund {{ device_class }}"
    no_entity: "Ekkert tæki eða engin eining með nafni {{ entity }} fannst"
    handle_error: "Við meðhöndlun ásetningsins kom óvænt villa upp"
lists:
  color:
    values:
      - in: "hvít(t|ur|an|a|um|ri|u|s|rar)"
        out: "white"
      - in: "(svart|svartur|svört|svartan)"
        out: "black"
      - in: "(rauður|rautt|rauð|rauðan)"
        out: "red"
      - in: "(appelsínugulur|appelsínugult|applesínugul[an])"
        out: "orange"
      - in: "(gulur|gul[an]|gult)"
        out: "yellow"
      - in: "(grænn|grænt|græn[an])"
        out: "green"
      - in: "(blár|blá[an]|blátt)"
        out: "blue"
      - in: "(fjólublátt|fjólublár|jólublá[an])"
        out: "purple"
      - in: "(brúnn|brún[an]|brúnt)"
        out: "brown"
      - in: "(bleikur|bleikt|bleik[an])"
        out: "pink"
<<<<<<< HEAD
=======
  brightness:
    range:
      type: "percentage"
      from: 0
      to: 100
  brightness_level:
    values:
      - in: (hæst(u|a)|mest(u|a)|hámark[s]|mikla)
        out: 100
      - in: (lægst(u|a)|minnst(u|a)|lágmargk[s]|litla)
        out: 1
>>>>>>> a17fad37
  temperature:
    range:
      type: "temperature"
      from: 0
      to: 100
  temperature_unit:
    values:
<<<<<<< HEAD
      - "celsius"
      - in: "c"
        out: "celsius"
      - in: "selsíus"
        out: "celsius"
      - "fahrenheit"
      - in: "f"
        out: "fahrenheit"
      - in: "farenheit"
        out: "fahrenheit"
=======
      - in: "c|selsíus|celcius|celcíus"
        out: "celsius"
  on_off_states:
    values:
      - in: "kveikt[ir|ar]|á|í gangi"
        out: "on"
      - in: "slökkt"
        out: "off"
  on_off_domains:
    values:
      - in: <light>
        out: light
      - in: vifta|viftur
        out: fan
      - in: rofi|rofa|rofar|rofum
        out: switch
  cover_states:
    values:
      - in: "opin|opnar"
        out: "open"
      - in: "lokuð|lokaðar"
        out: "closed"
      - in: "að opnast"
        out: "opening"
      - in: "að lokast"
        out: "closing"
  cover_classes:
    values:
      - in: gardín[a|u|an|una|unni|ur|um|urnar|unum]
        out: curtain
      - in: glugg[i|a|inn|an|anum|ar|um|arnir|ana|unum]
        out: window
      - in: (dyr[um|nar|unum]|hurð[in|ina|inni|ir|um|irnar|unum])
        out: door
      - in: bílskúrshurð[in|ina|inni|ir|um|irnar|unum]
        out: garage
      - in: hlið[i|ið|inu|in|unum]
        out: gate
>>>>>>> a17fad37
expansion_rules:
  turn-on: "(kveikja|kveiktu[ á]|kveikt þú á|kveikt á|kveikja [á])"
  turn-off: "(slökkva|slökktu[ á]|slökkt þú á|slökkt á|slökkva [á])"
  light: "(ljósinu|ljósunum|ljósin|ljós[um]|lampi[nn]|lampa[nn|num]|lampar[nir]|lampa[na]|lömpum|lömpunum|ljósi[ð])"
  area: "{area}[(inu|nu|ið|ð|inni|nni|nu|num)]"
  name: "{name}[(inu|nu|ið|ð|inni|nni|nu|num)]"
<<<<<<< HEAD
  all: "(öll|öllum|öllu|allt)"
  what_is: "(hvað|hvert|hver) er"
  temp: "(hitastig([inu]|[ið])|hitanum|hiti[nn])"
  temperature: "{temperature}[ ][°|gráður][ ][{temperature_unit}]"
  numeric_value_set: "(sett[u]|breytt[u]|stillt[u]|hækka[ðu]|lækka[ðu])"
=======
  all: "(allur|öll|allt|allan|alla|allt|öllum|allri|öllu|alls|allrar|alls|allir|allar|öll|alla|allar|öll|öllum|öllum|öllum|allra|allra|allra)"
  any: "[einhver|einhver|eitthvert|eitthvað|einhvern|einhverja|eitthvert|eitthvað|einhverjum|einhverri|einhverju|einhvers|einhverrar|einhvers|einhverjir|einhverjar|einhver|einhverja|einhverjar|einhver|einhverjum|einhverjum|einhverjum|einhverra|einhverra|einhverra]"
  set: "(gera|setja|stilla|skipta|breyta|hækka|lækka|minnka|gerðu|settu|stilltu|skiptu|breyttu|hækkaðu|lækkaðu|minnkaðu|gerð þú|hækkað þú|lækkað þú|minnkað þú|láttu|sett þú|skipt þú|stillt þú|látt þú| breytt þú)"
  activate: "(virkja[ðu]|virkjað þú|keyra|keyrðu|keyrð þú)"
  deactivate: "(slökkva|slökktu|slökkt þú)"
  open: "opna[(ðu|ð þú)]|<open-curtains>"
  open-curtains: "drag(ðu|a|ð þú) (frá|upp)"
  close: "loka[(ðu|ð þú)]|<close-curtains>"
  close-curtains: "drag(ðu|a|ð þú) (fyrir|niður)"
  brightness: "{brightness}[ ][%|prósent][ (birtu|bjarma)[stillingu|stig]]"
  bright: "(birt[a|u|an|una|unni]|bjarm[an[n]|inn|anum|i|a|ans])[stillingu]"
  script: "(skrifta[n]|skriftu[na|nni]|forrit[ið|i|inu])"
  temp: "(ofninn|ofnana|ofninum|ofnarnir|ofnunum|hitinn|hitann|hitanum|hitastigið|hitastiginu|heitt|kalt|kuldinn)"
  temperature: "{temperature}[ ][°|gráður][ ][{temperature_unit}]"
  the: "[a|u|s|ð|n|an|una|unni|ur|um|urnar|unum|nni|nn|num|nn|nu|na|ar|inu]"
>>>>>>> a17fad37
skip_words:
  - "geturðu"
  - "getur þú"
  - "viltu"
  - "vilt þú"
  - "veist þú"
  - "segðu mér"
  - "sagt mér"<|MERGE_RESOLUTION|>--- conflicted
+++ resolved
@@ -30,8 +30,6 @@
         out: "brown"
       - in: "(bleikur|bleikt|bleik[an])"
         out: "pink"
-<<<<<<< HEAD
-=======
   brightness:
     range:
       type: "percentage"
@@ -43,7 +41,6 @@
         out: 100
       - in: (lægst(u|a)|minnst(u|a)|lágmargk[s]|litla)
         out: 1
->>>>>>> a17fad37
   temperature:
     range:
       type: "temperature"
@@ -51,19 +48,9 @@
       to: 100
   temperature_unit:
     values:
-<<<<<<< HEAD
-      - "celsius"
-      - in: "c"
-        out: "celsius"
-      - in: "selsíus"
-        out: "celsius"
-      - "fahrenheit"
-      - in: "f"
+      - in: "f|farenheit"
         out: "fahrenheit"
-      - in: "farenheit"
-        out: "fahrenheit"
-=======
-      - in: "c|selsíus|celcius|celcíus"
+      - in: "c|selsíus|celsius|celcíus"
         out: "celsius"
   on_off_states:
     values:
@@ -101,20 +88,12 @@
         out: garage
       - in: hlið[i|ið|inu|in|unum]
         out: gate
->>>>>>> a17fad37
 expansion_rules:
   turn-on: "(kveikja|kveiktu[ á]|kveikt þú á|kveikt á|kveikja [á])"
   turn-off: "(slökkva|slökktu[ á]|slökkt þú á|slökkt á|slökkva [á])"
   light: "(ljósinu|ljósunum|ljósin|ljós[um]|lampi[nn]|lampa[nn|num]|lampar[nir]|lampa[na]|lömpum|lömpunum|ljósi[ð])"
   area: "{area}[(inu|nu|ið|ð|inni|nni|nu|num)]"
   name: "{name}[(inu|nu|ið|ð|inni|nni|nu|num)]"
-<<<<<<< HEAD
-  all: "(öll|öllum|öllu|allt)"
-  what_is: "(hvað|hvert|hver) er"
-  temp: "(hitastig([inu]|[ið])|hitanum|hiti[nn])"
-  temperature: "{temperature}[ ][°|gráður][ ][{temperature_unit}]"
-  numeric_value_set: "(sett[u]|breytt[u]|stillt[u]|hækka[ðu]|lækka[ðu])"
-=======
   all: "(allur|öll|allt|allan|alla|allt|öllum|allri|öllu|alls|allrar|alls|allir|allar|öll|alla|allar|öll|öllum|öllum|öllum|allra|allra|allra)"
   any: "[einhver|einhver|eitthvert|eitthvað|einhvern|einhverja|eitthvert|eitthvað|einhverjum|einhverri|einhverju|einhvers|einhverrar|einhvers|einhverjir|einhverjar|einhver|einhverja|einhverjar|einhver|einhverjum|einhverjum|einhverjum|einhverra|einhverra|einhverra]"
   set: "(gera|setja|stilla|skipta|breyta|hækka|lækka|minnka|gerðu|settu|stilltu|skiptu|breyttu|hækkaðu|lækkaðu|minnkaðu|gerð þú|hækkað þú|lækkað þú|minnkað þú|láttu|sett þú|skipt þú|stillt þú|látt þú| breytt þú)"
@@ -127,10 +106,10 @@
   brightness: "{brightness}[ ][%|prósent][ (birtu|bjarma)[stillingu|stig]]"
   bright: "(birt[a|u|an|una|unni]|bjarm[an[n]|inn|anum|i|a|ans])[stillingu]"
   script: "(skrifta[n]|skriftu[na|nni]|forrit[ið|i|inu])"
-  temp: "(ofninn|ofnana|ofninum|ofnarnir|ofnunum|hitinn|hitann|hitanum|hitastigið|hitastiginu|heitt|kalt|kuldinn)"
+  temp: "(ofninn|ofnana|ofninum|ofnarnir|ofnunum|hitinn|hitann|hitanum|hitastig[ið]|hitastiginu|heitt|hl|kalt|svalt|kuldinn)"
   temperature: "{temperature}[ ][°|gráður][ ][{temperature_unit}]"
   the: "[a|u|s|ð|n|an|una|unni|ur|um|urnar|unum|nni|nn|num|nn|nu|na|ar|inu]"
->>>>>>> a17fad37
+  what_is: "(hvað|hvert|hver) er"
 skip_words:
   - "geturðu"
   - "getur þú"
