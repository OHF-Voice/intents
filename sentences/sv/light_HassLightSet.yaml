language: sv
intents:
  HassLightSet:
    data:
      - sentences:
          - "[<dimra>] [upp | ner] <name> [<ljusintensitet>] till <brightness>"
          - "[<dimra>] [upp | ner] <name> till <brightness> [<ljusintensitet>]"
          - "<name> [upp | ner ] [till] <brightness> [<ljusintensitet>]"
      - sentences:
          - "[<dimra>] [upp | ner] [<alla>] <ljuskällor> [<i_på>] <area> [upp | ner ] till <brightness> [<ljusintensitet>]"
          - "[<dimra>] [upp | ner] [<alla>] <ljuskällor> till <brightness> i <area>"
        slots:
          name: "all"

      - sentences:
<<<<<<< HEAD
          - "[<dimra>] [upp] <name> [<ljusintensitet>] till <maximal> [<möjliga>]"
          - "[<dimra>] [upp] <name> till <maximal> [<möjliga>] [<ljusintensitet>]"
          - "<name> [upp ] [till] <maximal> [<möjliga>] [<ljusintensitet>]"
        slots:
          brightness: 100

      - sentences:
          - "[<dimra>] [ner] <name> [<ljusintensitet>] till <minimal> [<möjliga>]"
          - "[<dimra>] [ner] <name> till <minimal> [<möjliga>] [<ljusintensitet>]"
          - "<name> [upp ] [till] <minimal> [<möjliga>] [<ljusintensitet>]"
        slots:
          brightness: 1

      - sentences:
          - "<maximal> [<möjliga>] <ljusintensitet> <i_på> <area>"
          - "[<dimra>] [upp] [<alla>] <ljuskällor> till <maximal> [<möjliga>] <i_på> <area>"
          - "[<dimra>] [upp] [<alla>] <ljuskällor> <i_på> <area> till <maximal> [<möjliga>]"
          - "[upp] till <maximal> [<möjliga>] <ljusintensitet> <i_på> <area>"

        slots:
          name: "all"
          brightness: 100

      - sentences:
          - "<minimal> [<möjliga>] <ljusintensitet> <i_på> <area>"
          - "[<dimra>] [ner] [<alla>] <ljuskällor> till <minimal> [<möjliga>] <i_på> <area>"
          - "[<dimra>] [ner] [<alla>] <ljuskällor> <i_på> <area> till <minimal> [<möjliga>]"
          - "[ner] till <minimal> [<möjliga>] <ljusintensitet> <i_på> <area>"
        slots:
          name: "all"
          brightness: 1
=======
          - "(färga | ändra | byt) <name> [till] {color}"

      - sentences:
          - "{color} ljus i <area>"
        slots:
          name: "all"
>>>>>>> 06ac2c28
<|MERGE_RESOLUTION|>--- conflicted
+++ resolved
@@ -13,7 +13,6 @@
           name: "all"
 
       - sentences:
-<<<<<<< HEAD
           - "[<dimra>] [upp] <name> [<ljusintensitet>] till <maximal> [<möjliga>]"
           - "[<dimra>] [upp] <name> till <maximal> [<möjliga>] [<ljusintensitet>]"
           - "<name> [upp ] [till] <maximal> [<möjliga>] [<ljusintensitet>]"
@@ -45,11 +44,11 @@
         slots:
           name: "all"
           brightness: 1
-=======
+
+      - sentences:
           - "(färga | ändra | byt) <name> [till] {color}"
 
       - sentences:
           - "{color} ljus i <area>"
         slots:
-          name: "all"
->>>>>>> 06ac2c28
+          name: "all"