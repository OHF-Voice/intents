--- conflicted
+++ resolved
@@ -1223,13 +1223,88 @@
 
 # -----------------------------------------------------------------------------
 
-<<<<<<< HEAD
 HassMediaPlayerMute:
   supported: true
   domain: media_player
   description: "Mutes a media player"
   slots:
-=======
+    name:
+      description: "Name of a device or entity"
+      required: false
+    area:
+      description: "Name of an area"
+      required: false
+  slot_combinations:
+    default:
+      description: "Mutes the currently playing media player"
+      importance: "complete"
+      slots: []
+      context_area: true
+      example: "Mute the television"
+
+    # -------------------------------------------------------------------------
+
+    name_only:
+      description: "Mutes a media player by name"
+      slots:
+        - "name"
+      name_domains:
+        complete:
+          - "media_player"
+      example: "Mute the television"
+
+    # -------------------------------------------------------------------------
+
+    area_only:
+      description: "Mutes the currently playing media player in an area"
+      importance: "complete"
+      slots:
+        - "area"
+      example: "Mute the living room"
+
+# -----------------------------------------------------------------------------
+
+HassMediaPlayerUnmute:
+  supported: true
+  domain: media_player
+  description: "Unmutes a media player"
+  slots:
+    name:
+      description: "Name of a device or entity"
+      required: false
+    area:
+      description: "Name of an area"
+      required: false
+  slot_combinations:
+    default:
+      description: "Unmutes the currently playing media player"
+      importance: "complete"
+      slots: []
+      context_area: true
+      example: "Unmute the television"
+
+    # -------------------------------------------------------------------------
+
+    name_only:
+      description: "Unmutes a media player by name"
+      slots:
+        - "name"
+      name_domains:
+        complete:
+          - "media_player"
+      example: "Unmute the television"
+
+    # -------------------------------------------------------------------------
+
+    area_only:
+      description: "Unmutes the currently playing media player in an area"
+      importance: "complete"
+      slots:
+        - "area"
+      example: "Unmute the living room"
+
+# -----------------------------------------------------------------------------
+    
 HassSetVolumeRelative:
   supported: true
   domain: media_player
@@ -1238,22 +1313,12 @@
     volume_step:
       description: "up, down, or the percentage to change from -100 to 100"
       required: true
->>>>>>> c9dfa6d1
     name:
       description: "Name of a device or entity"
       required: false
     area:
       description: "Name of an area"
       required: false
-<<<<<<< HEAD
-  slot_combinations:
-    default:
-      description: "Mutes the currently playing media player"
-      importance: "complete"
-      slots: []
-      context_area: true
-      example: "Mute the television"
-=======
     floor:
       description: "Name of a floor"
       required: false
@@ -1267,82 +1332,24 @@
       example:
         - "increase volume"
         - "increase volume by 20%"
->>>>>>> c9dfa6d1
 
     # -------------------------------------------------------------------------
 
     name_only:
-<<<<<<< HEAD
-      description: "Mutes a media player by name"
-      slots:
-=======
       description: "Change the volume of a media player by name"
       slots:
         - "volume_step"
->>>>>>> c9dfa6d1
         - "name"
       name_domains:
         complete:
           - "media_player"
-<<<<<<< HEAD
-      example: "Mute the television"
-=======
       example:
         - "decrease TV volume"
         - "decrease TV volume by 20%"
->>>>>>> c9dfa6d1
 
     # -------------------------------------------------------------------------
 
     area_only:
-<<<<<<< HEAD
-      description: "Mutes the currently playing media player in an area"
-      importance: "complete"
-      slots:
-        - "area"
-      example: "Mute the living room"
-
-# -----------------------------------------------------------------------------
-
-HassMediaPlayerUnmute:
-  supported: true
-  domain: media_player
-  description: "Unmutes a media player"
-  slots:
-    name:
-      description: "Name of a device or entity"
-      required: false
-    area:
-      description: "Name of an area"
-      required: false
-  slot_combinations:
-    default:
-      description: "Unmutes the currently playing media player"
-      importance: "complete"
-      slots: []
-      context_area: true
-      example: "Unmute the television"
-
-    # -------------------------------------------------------------------------
-
-    name_only:
-      description: "Unmutes a media player by name"
-      slots:
-        - "name"
-      name_domains:
-        complete:
-          - "media_player"
-      example: "Unmute the television"
-
-    # -------------------------------------------------------------------------
-
-    area_only:
-      description: "Unmutes the currently playing media player in an area"
-      importance: "complete"
-      slots:
-        - "area"
-      example: "Unmute the living room"
-=======
       description: "Change the volume of the currently playing media player in an area"
       importance: "complete"
       slots:
@@ -1363,7 +1370,7 @@
       example:
         - "increase volume on first floor"
         - "increase volume on first floor by 20%"
->>>>>>> c9dfa6d1
+
 
 # -----------------------------------------------------------------------------
 
