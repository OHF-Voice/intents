--- conflicted
+++ resolved
@@ -5,15 +5,6 @@
       # the number of names returned is limited to 4, in case there are more, the first 3 names and the remaining count is returned
       # with 4 names or less, the names are joined with a comma ", " and the last name is joined with " and "
       one: |
-<<<<<<< HEAD
-        {{ slots.name | capitalize }} is {{ state.state_with_unit }}
-
-      one_yesno: |
-        {% if query.matched %}
-          Yes
-        {% else %}
-          No, {{ state.state_with_unit }}
-=======
         {{ slots.name | capitalize }} هو {{ state.state_with_unit }}
 
       one_yesno: |
@@ -21,52 +12,26 @@
           اجل
         {% else %}
           لا, {{ state.state_with_unit }}
->>>>>>> 6271d2be
         {% endif %}
 
       any: |
         {% if query.matched %}
           {% set match = query.matched | map(attribute="name") | sort | list %}
           {% if match | length > 4 %}
-<<<<<<< HEAD
-            Yes, {{ match[:3] | join(", ") }} and {{ (match | length - 3) }} more
-          {%- else -%}
-            Yes,
-            {% for name in match -%}
-              {% if not loop.first and not loop.last %}, {% elif loop.last and not loop.first %} and {% endif -%}
-=======
             اجل, {{ match[:3] | join(", ") }} و {{ (match | length - 3) }} ايضا
           {%- else -%}
             اجل,
             {% for name in match -%}
               {% if not loop.first and not loop.last %}, {% elif loop.last and not loop.first %} و {% endif -%}
->>>>>>> 6271d2be
               {{ name }}
             {%- endfor -%}
           {% endif %}
         {% else %}
-<<<<<<< HEAD
-          No
-=======
           لا
->>>>>>> 6271d2be
         {% endif %}
 
       all: |
         {% if not query.unmatched: %}
-<<<<<<< HEAD
-          Yes
-        {% else %}
-          {% set no_match = query.unmatched | map(attribute="name") | sort | list %}
-          {% if no_match | length > 4 %}
-            No, {{ no_match[:3] | join(", ") }} and {{ (no_match | length - 3) }} more not
-          {%- else -%}
-            No,
-            {% for name in no_match -%}
-              {% if not loop.first and not loop.last %}, {% elif loop.last and not loop.first %} and {% endif -%}
-              {{ name }}
-            {%- endfor %} not
-=======
           اجل
         {% else %}
           {% set no_match = query.unmatched | map(attribute="name") | sort | list %}
@@ -78,22 +43,11 @@
               {% if not loop.first and not loop.last %}, {% elif loop.last and not loop.first %} و {% endif -%}
               {{ name }}
             {%- endfor %} لا
->>>>>>> 6271d2be
           {% endif %}
         {% endif %}
 
       which: |
         {% if not query.matched %}
-<<<<<<< HEAD
-          Not any
-        {% else: %}
-          {% set match = query.matched | map(attribute="name") | sort | list %}
-          {% if match | length > 4 %}
-            {{ match[:3] | join(", ") }} and {{ (match | length - 3) }} more
-          {% else %}
-            {%- for name in match -%}
-              {% if not loop.first and not loop.last %}, {% elif loop.last and not loop.first %} and {% endif -%}
-=======
           لا يوجد
         {% else: %}
           {% set match = query.matched | map(attribute="name") | sort | list %}
@@ -102,7 +56,6 @@
           {% else %}
             {%- for name in match -%}
               {% if not loop.first and not loop.last %}, {% elif loop.last and not loop.first %} و {% endif -%}
->>>>>>> 6271d2be
               {{ name }}
             {%- endfor -%}
           {% endif %}
