--- conflicted
+++ resolved
@@ -3,12 +3,7 @@
   intents:
     HassTurnOff:
       default: "Išjungtas {{ slots.name }}"
-<<<<<<< HEAD
-      lights_area: "Visa šviesa išjungta {{ slots.name }}"
-      fans_area: "Visi ventilatoriai išjungti {{ slots.name }}"
-=======
       lights_area: "Visa šviesa išjungta {{ slots.area }}"
       fans_area: "Visi ventilatoriai išjungti {{ slots.area }}"
->>>>>>> b8bdcf8d
       cover: "Uždarytas {{ slots.name }}"
       cover_area: "Viskas uždaryta {{ slots.area }}"