--- conflicted
+++ resolved
@@ -2,7 +2,6 @@
 responses:
   intents:
     HassTurnOff:
-<<<<<<< HEAD
       # musi sa vyriesit sklonovanie, navrhujem pouzivat "Vypol som | Zatvaram ....."
       default: "Vypínam {{ slots.name }}"
       lights_area: "Svetlá v {{ slots.area }} boli zhasnuté"
@@ -13,11 +12,4 @@
       cover: "Zatváram {{ slots.name }}"
       cover_area: "Zatváram {{ slots.area }}"
       garage: "Zatváram {{ slots.name }}"
-      garage: "Zatváram {{ slots.name }}"
-=======
-      default: Turned off {{ slots.name }}
-      lights_area: Turned off lights in {{ slots.area }}
-      fans_area: Turned off fans in {{ slots.area }}
-      cover: Closed {{ slots.name }}
-      cover_area: Closed {{ slots.area }}
->>>>>>> b077c560
+      garage: "Zatváram {{ slots.name }}"