language: pt
responses:
  intents:
    HassTurnOff:
<<<<<<< HEAD
      default: (Desligado|Desligada) (o|a) {{ slots.name }}
      lights_area: Desligada a luz (na|no) {{ slots.area }}
      fans_area: Desligada a ventilação (na|no) {{ slots.area }}
      cover: Fechado (o|a) {{ slots.name }}
      cover_area: Fechado (no|na) {{ slots.area }}
      cover_device_class: Fechado {{ slots.device_class }}
=======
      default: Turned off {{ slots.name }}
      lights_area: Turned off lights in {{ slots.area }}
      fans_area: Turned off fans in {{ slots.area }}
      cover: Closed {{ slots.name }}
      cover_area: Closed {{ slots.area }}
      cover_device_class: Closed {{ slots.device_class }}
>>>>>>> f4ba4fb2
<|MERGE_RESOLUTION|>--- conflicted
+++ resolved
@@ -2,18 +2,9 @@
 responses:
   intents:
     HassTurnOff:
-<<<<<<< HEAD
       default: (Desligado|Desligada) (o|a) {{ slots.name }}
       lights_area: Desligada a luz (na|no) {{ slots.area }}
       fans_area: Desligada a ventilação (na|no) {{ slots.area }}
       cover: Fechado (o|a) {{ slots.name }}
       cover_area: Fechado (no|na) {{ slots.area }}
       cover_device_class: Fechado {{ slots.device_class }}
-=======
-      default: Turned off {{ slots.name }}
-      lights_area: Turned off lights in {{ slots.area }}
-      fans_area: Turned off fans in {{ slots.area }}
-      cover: Closed {{ slots.name }}
-      cover_area: Closed {{ slots.area }}
-      cover_device_class: Closed {{ slots.device_class }}
->>>>>>> f4ba4fb2
