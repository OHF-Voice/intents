--- conflicted
+++ resolved
@@ -2,9 +2,5 @@
 responses:
   intents:
     HassClimateGetTemperature:
-<<<<<<< HEAD
-      success:
-        - "{{ state.state }} 度"
-=======
-      default: '{{ state.state }} degrees'
->>>>>>> a8d7968f
+      default: "{{ state.state }} 度"
+      