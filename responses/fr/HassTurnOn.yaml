language: fr
responses:
  intents:
    HassTurnOn:
      default: "Allumé"
      fans: "Ventilateurs allumés"
<<<<<<< HEAD
      cover: "Ouvert"
      lock: "Verrouillé"
=======
      cover: "Ouverture en cours"
      lock: "Fermé"
>>>>>>> e1772b23
      scene: "Scène activée"
      script: "Script démarré"
      valve: "Ouvert"<|MERGE_RESOLUTION|>--- conflicted
+++ resolved
@@ -4,13 +4,8 @@
     HassTurnOn:
       default: "Allumé"
       fans: "Ventilateurs allumés"
-<<<<<<< HEAD
-      cover: "Ouvert"
+      cover: "Ouverture en cours"
       lock: "Verrouillé"
-=======
-      cover: "Ouverture en cours"
-      lock: "Fermé"
->>>>>>> e1772b23
       scene: "Scène activée"
       script: "Script démarré"
       valve: "Ouvert"