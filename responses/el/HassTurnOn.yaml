language: el
responses:
  intents:
    HassTurnOn:
      default: "Άνοιξε"
      light_all: "Άνοιξαν όλα τα φώτα"
      lights_area: "Άνοιξαν τα φώτα"
      fans_area: "Άνοιξαν οι ανεμιστήρες"
      cover: "{{ slots.name }} άνοιξε"
      cover_area: "{{ slots.area }} έκλεισε"
      cover_device_class: "{{ slots.device_class }} άνοιξε"
<<<<<<< HEAD
      scene: "Ενεργοποιημένο"
=======
      scene: "Ενεργοποιήθηκε"
>>>>>>> 81bff834
      script: "Ξεκίνησε"
      lock: "Κλειδωμένο"<|MERGE_RESOLUTION|>--- conflicted
+++ resolved
@@ -9,10 +9,6 @@
       cover: "{{ slots.name }} άνοιξε"
       cover_area: "{{ slots.area }} έκλεισε"
       cover_device_class: "{{ slots.device_class }} άνοιξε"
-<<<<<<< HEAD
-      scene: "Ενεργοποιημένο"
-=======
       scene: "Ενεργοποιήθηκε"
->>>>>>> 81bff834
       script: "Ξεκίνησε"
       lock: "Κλειδωμένο"