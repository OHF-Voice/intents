--- conflicted
+++ resolved
@@ -3,9 +3,6 @@
   intents:
     HassTurnOff:
       default: "{{ slots.name|default('') }} 닫았습니다"
-<<<<<<< HEAD
-=======
       lights_area: "{{ slots.area }} 조명을 껐습니다"
       fans_area: "{{ slots.area }} 팬을 껐습니다"
->>>>>>> ce10379e
       cover_device_class: "{{ slots.device_class }} 닫았습니다"