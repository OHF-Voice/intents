--- conflicted
+++ resolved
@@ -2,16 +2,8 @@
 responses:
   intents:
     HassTurnOff:
-<<<<<<< HEAD
       default: Apago {{ slots.name }}
       lights_area: Llums tancades a {{ slots.area }}
       fans_area: Ventiladors apagats a {{ slots.area }}
       cover: Tanco {{ slots.name }}
-      cover_area: Tanco {{ slots.area }}
-=======
-      default: Turned off {{ slots.name }}
-      lights_area: Turned off lights in {{ slots.area }}
-      fans_area: Turned off fans in {{ slots.area }}
-      cover: Closed {{ slots.name }}
-      cover_area: Closed {{ slots.area }}
->>>>>>> dd170aae
+      cover_area: Tanco {{ slots.area }}