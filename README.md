# Intents for Home Assistant

This repository contains training data for Home Assistant's local voice control.

Repository layout:

* `parser`
    * Sentence template parser and intent recognizer
* `sentences/<language>`
    * YAML files for `<language>` with the name `<domain>_<intent>.yaml`
    * [File format](sentences/README.md#file-format)
* `tests/<language>`
    * YAML files for `<language>` with test sentences and corresponding intents
    * [File format](tests/README.md#file-format)


## Supported Languages

* `en` - English

<<<<<<< HEAD

## Installation

Run `script/setup` to create a virtual environment (`venv`) and install requirements.


## Testing

Run `script/test` to run tests for all languages.

Tests for individual languages can be run with: 

``` sh
pytest tests --language en
```

You can try parsing sentences for a specific language with:

``` sh
python3 -m script.intentfest --language en --sentence 'turn on the lights in the kitchen'
```

This will print a line of JSON for each `--sentence`:

```
{"text": "turn on the lights in the kitchen", "match": true, "intent": "HassTurnOn", "slots": {"area": "kitchen", "domain": "light", "name": "all"}}
```


=======
>>>>>>> 51e9ac1b
## Intents

See [intents.yaml](intents.yaml) for available intent schemas.


## Lists

Home Assistant will automatically generate the following lists during recognition:

* `{name}`
    * List of device or entity names
* `{area}`
    * List of area names
<<<<<<< HEAD
    
=======


# Development

Checkout the repository and get a development enviornment with `script/setup`.

Before developing, always activate your virtual environment with `source venv/bin/activate`.

## Run tests

```
pytest tests --language nl
```

Leave `--language` off to run all tests.

## Add new language

```
python3 -m script.lintfest add_language <language>
```

Before you start on a new language, confirm that no one else is already working on one.
>>>>>>> 51e9ac1b
<|MERGE_RESOLUTION|>--- conflicted
+++ resolved
@@ -17,12 +17,6 @@
 ## Supported Languages
 
 * `en` - English
-
-<<<<<<< HEAD
-
-## Installation
-
-Run `script/setup` to create a virtual environment (`venv`) and install requirements.
 
 
 ## Testing
@@ -47,9 +41,6 @@
 {"text": "turn on the lights in the kitchen", "match": true, "intent": "HassTurnOn", "slots": {"area": "kitchen", "domain": "light", "name": "all"}}
 ```
 
-
-=======
->>>>>>> 51e9ac1b
 ## Intents
 
 See [intents.yaml](intents.yaml) for available intent schemas.
@@ -63,9 +54,6 @@
     * List of device or entity names
 * `{area}`
     * List of area names
-<<<<<<< HEAD
-    
-=======
 
 
 # Development
@@ -82,11 +70,24 @@
 
 Leave `--language` off to run all tests.
 
+## Testing sentences
+
+You can try parsing sentences for a specific language with:
+
+``` sh
+python3 -m script.intentfest --language en --sentence 'turn on the lights in the kitchen'
+```
+
+This will print a line of JSON for each `--sentence`:
+
+```
+{"text": "turn on the lights in the kitchen", "match": true, "intent": "HassTurnOn", "slots": {"area": "kitchen", "domain": "light", "name": "all"}}
+```
+
 ## Add new language
 
 ```
 python3 -m script.lintfest add_language <language>
 ```
 
-Before you start on a new language, confirm that no one else is already working on one.
->>>>>>> 51e9ac1b
+Before you start on a new language, confirm that no one else is already working on one.