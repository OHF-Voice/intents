language: fr
tests:
  - sentences:
<<<<<<< HEAD
      - "éteins la lumière de la chambre"
      - "arrête la lumière de la chambre"
      - "stop la lumière de la chambre"
=======
      - "éteins la lumière du plafond de la chambre"
      - "arrête la lumière du plafond de la chambre"
      - "stop la lumière du plafond de la chambre"
>>>>>>> f3103775
    intent:
      name: "HassTurnOff"
      slots:
        name: "light.bedroom_lamp"
  - sentences:
<<<<<<< HEAD
      - "éteins le ventilateur de plafond"
      - "arrête le ventilateur de plafond"
=======
      - "éteins toutes les lumières de la chambre"
    intent:
      name: "HassTurnOff"
      slots:
        name: "all"
  - sentences:
      - "éteins le ventilateur de plafond"
      - "arrête le ventilateur de plafond"
      - "stop le ventilateur de plafond de la chambre"
>>>>>>> f3103775
    intent:
      name: "HassTurnOff"
      slots:
        name: "fan.ceiling"<|MERGE_RESOLUTION|>--- conflicted
+++ resolved
@@ -1,24 +1,14 @@
 language: fr
 tests:
   - sentences:
-<<<<<<< HEAD
-      - "éteins la lumière de la chambre"
-      - "arrête la lumière de la chambre"
-      - "stop la lumière de la chambre"
-=======
       - "éteins la lumière du plafond de la chambre"
       - "arrête la lumière du plafond de la chambre"
       - "stop la lumière du plafond de la chambre"
->>>>>>> f3103775
     intent:
       name: "HassTurnOff"
       slots:
         name: "light.bedroom_lamp"
   - sentences:
-<<<<<<< HEAD
-      - "éteins le ventilateur de plafond"
-      - "arrête le ventilateur de plafond"
-=======
       - "éteins toutes les lumières de la chambre"
     intent:
       name: "HassTurnOff"
@@ -28,7 +18,6 @@
       - "éteins le ventilateur de plafond"
       - "arrête le ventilateur de plafond"
       - "stop le ventilateur de plafond de la chambre"
->>>>>>> f3103775
     intent:
       name: "HassTurnOff"
       slots:
