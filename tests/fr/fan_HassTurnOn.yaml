--- conflicted
+++ resolved
@@ -1,14 +1,8 @@
 language: fr
 tests:
   - sentences:
-<<<<<<< HEAD
-      - "allume le ventilateur du salon"
-      - "allume les ventilateurs du salon"
-      - "allume tous les ventilateurs du salon"
-=======
       - "allume tous les ventilateurs du salon"
       - "active les ventilateurs du salon"
->>>>>>> f3103775
     intent:
       name: "HassTurnOn"
       slots:
@@ -16,17 +10,8 @@
         domain: "fan"
         name: "all"
   - sentences:
-<<<<<<< HEAD
-      - "démarre tous les ventilateurs"
-    intent:
-      name: "HassTurnOn"
-      slots:
-        domain: "fan"
-        name: "all"
-=======
       - "allume le ventilateur de plafond du salon"
     intent:
       name: "HassTurnOn"
       slots:
-        name: "fan.ceiling"
->>>>>>> f3103775
+        name: "fan.ceiling"