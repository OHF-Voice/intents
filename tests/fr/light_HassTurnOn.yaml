language: fr
tests:
  - sentences:
      - Allumer les lumières de la cuisine
      - Allume la lumière de la cuisine
      - Allumer les lumières dans la cuisine
      - Allume toutes les lumières dans la cuisine
      - Active la lumière de la cuisine
      - Lumières dans la cuisine
      - Lumière dans la cuisine
      - Lumière cuisine
      - Éclaire la cuisine
      - Allume la cuisine
      - Allume toutes les lumières de la cuisine
      - Tu peux allumer les lumières de la cuisine
    intent:
      name: HassTurnOn
      slots:
        area: cuisine
        domain: light
    response: Lumières allumées

  - sentences:
      - Allume toutes les lumières
      - Allume les lumières partout
      - Allume les lumières de partout
      - Allumer la lumière partout
      - Activer toutes les lumières
    intent:
      name: HassTurnOn
      slots:
        domain: light
<<<<<<< HEAD
        name: all
=======
>>>>>>> b4ac4d52
    response: Lumières allumées

  - sentences:
      - "Allume toutes les lumières ici"
      - "Allume les lumières"
      - "Allume la lumière dans cette pièce"
      - "Allumer la lumière ici"
    intent:
      name: HassTurnOn
      context:
        area: Living Room
      slots:
        domain: light
        area: Living Room
    response: "Lumières allumées"<|MERGE_RESOLUTION|>--- conflicted
+++ resolved
@@ -30,10 +30,6 @@
       name: HassTurnOn
       slots:
         domain: light
-<<<<<<< HEAD
-        name: all
-=======
->>>>>>> b4ac4d52
     response: Lumières allumées
 
   - sentences:
