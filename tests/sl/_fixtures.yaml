--- conflicted
+++ resolved
@@ -345,7 +345,6 @@
       in: "ni svetlobe"
       out: "off"
     attributes:
-<<<<<<< HEAD
       device_class: light
 
   - name: "vrata za hišne ljubljenčke"
@@ -364,6 +363,3 @@
       out: "off"
     attributes:
       device_class: moisture
-=======
-      device_class: light
->>>>>>> 92d3cfc8
