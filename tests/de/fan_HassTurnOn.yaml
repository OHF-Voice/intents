language: de
tests:
  - sentences:
      # Ventilator
      - schalte den Ventilator im Wohnzimmer ein
      - schalte die Ventilatoren im Wohnzimmer ein
      - schalte alle Ventilatoren im Wohnzimmer ein
      - schalte den Ventilator im Wohnzimmer an
      - schalte die Ventilatoren im Wohnzimmer an
      - schalte alle Ventilatoren im Wohnzimmer an
      - schalte in dem Wohnzimmer den Ventilator ein
      - schalte in dem Wohnzimmer die Ventilatoren ein
      - schalte in dem Wohnzimmer alle Ventilatoren ein
      - schalte in dem Wohnzimmer den Ventilator an
      - schalte in dem Wohnzimmer die Ventilatoren an
      - schalte in dem Wohnzimmer alle Ventilatoren an
      - schalte im Wohnzimmer den Ventilator ein
      - schalte im Wohnzimmer die Ventilatoren ein
      - schalte im Wohnzimmer alle Ventilatoren ein
      - schalte im Wohnzimmer den Ventilator an
      - schalte im Wohnzimmer die Ventilatoren an
      - schalte im Wohnzimmer alle Ventilatoren an
      - schaltet den Ventilator im Wohnzimmer ein
      - schaltet die Ventilatoren im Wohnzimmer ein
      - schaltet alle Ventilatoren im Wohnzimmer ein
      - schaltet den Ventilator im Wohnzimmer an
      - schaltet die Ventilatoren im Wohnzimmer an
      - schaltet alle Ventilatoren im Wohnzimmer an
      - schaltet in dem Wohnzimmer den Ventilator ein
      - schaltet in dem Wohnzimmer die Ventilatoren ein
      - schaltet in dem Wohnzimmer alle Ventilatoren ein
      - schaltet in dem Wohnzimmer den Ventilator an
      - schaltet in dem Wohnzimmer die Ventilatoren an
      - schaltet in dem Wohnzimmer alle Ventilatoren an
      - schaltet im Wohnzimmer den Ventilator ein
      - schaltet im Wohnzimmer die Ventilatoren ein
      - schaltet im Wohnzimmer alle Ventilatoren ein
      - schaltet im Wohnzimmer den Ventilator an
      - schaltet im Wohnzimmer die Ventilatoren an
      - schaltet im Wohnzimmer alle Ventilatoren an
      - starte den Ventilator im Wohnzimmer
      - starte die Ventilatoren im Wohnzimmer
      - starte alle Ventilatoren im Wohnzimmer
      - starte in dem Wohnzimmer den Ventilator
      - starte in dem Wohnzimmer die Ventilatoren
      - starte in dem Wohnzimmer alle Ventilatoren
      - starte im Wohnzimmer den Ventilator
      - starte im Wohnzimmer die Ventilatoren
      - starte im Wohnzimmer alle Ventilatoren

      - mach den Ventilator im Wohnzimmer an
      - mach die Ventilatoren im Wohnzimmer an
      - mach alle Ventilatoren im Wohnzimmer an
      - mach in dem Wohnzimmer den Ventilator an
      - mach in dem Wohnzimmer die Ventilatoren an
      - mach in dem Wohnzimmer alle Ventilatoren an
      - mach im Wohnzimmer den Ventilator an
      - mach im Wohnzimmer die Ventilatoren an
      - mach im Wohnzimmer alle Ventilatoren an

      - macht den Ventilator im Wohnzimmer an
      - macht die Ventilatoren im Wohnzimmer an
      - macht alle Ventilatoren im Wohnzimmer an
      - macht in dem Wohnzimmer den Ventilator an
      - macht in dem Wohnzimmer die Ventilatoren an
      - macht in dem Wohnzimmer alle Ventilatoren an
      - macht im Wohnzimmer den Ventilator an
      - macht im Wohnzimmer die Ventilatoren an
      - macht im Wohnzimmer alle Ventilatoren an

      - mache den Ventilator im Wohnzimmer an
      - mache die Ventilatoren im Wohnzimmer an
      - mache alle Ventilatoren im Wohnzimmer an
      - mache in dem Wohnzimmer den Ventilator an
      - mache in dem Wohnzimmer die Ventilatoren an
      - mache in dem Wohnzimmer alle Ventilatoren an
      - mache im Wohnzimmer den Ventilator an
      - mache im Wohnzimmer die Ventilatoren an
      - mache im Wohnzimmer alle Ventilatoren an

      - Ventilator im Wohnzimmer anschalten
      - Ventilator im Wohnzimmer anmachen
      - Ventilator im Wohnzimmer an

        # Lüfter
      - schalte den Lüfter im Wohnzimmer ein
      - schalte die Lüfter im Wohnzimmer ein
      - schalte alle Lüfter im Wohnzimmer ein
      - schalte den Lüfter im Wohnzimmer an
      - schalte die Lüfter im Wohnzimmer an
      - schalte alle Lüfter im Wohnzimmer an
      - schalte im Wohnzimmer den Lüfter ein
      - schalte im Wohnzimmer die Lüfter ein
      - schalte im Wohnzimmer alle Lüfter ein
      - schalte im Wohnzimmer den Lüfter an
      - schalte im Wohnzimmer die Lüfter an
      - schalte im Wohnzimmer alle Lüfter an
      - schalte in dem Wohnzimmer den Lüfter ein
      - schalte in dem Wohnzimmer die Lüfter ein
      - schalte in dem Wohnzimmer alle Lüfter ein
      - schalte in dem Wohnzimmer den Lüfter an
      - schalte in dem Wohnzimmer die Lüfter an
      - schalte in dem Wohnzimmer alle Lüfter an

      - schaltet den Lüfter im Wohnzimmer ein
      - schaltet die Lüfter im Wohnzimmer ein
      - schaltet alle Lüfter im Wohnzimmer ein
      - schaltet den Lüfter im Wohnzimmer an
      - schaltet die Lüfter im Wohnzimmer an
      - schaltet alle Lüfter im Wohnzimmer an
      - schaltet im Wohnzimmer den Lüfter ein
      - schaltet im Wohnzimmer die Lüfter ein
      - schaltet im Wohnzimmer alle Lüfter ein
      - schaltet im Wohnzimmer den Lüfter an
      - schaltet im Wohnzimmer die Lüfter an
      - schaltet im Wohnzimmer alle Lüfter an
      - schaltet in dem Wohnzimmer den Lüfter ein
      - schaltet in dem Wohnzimmer die Lüfter ein
      - schaltet in dem Wohnzimmer alle Lüfter ein
      - schaltet in dem Wohnzimmer den Lüfter an
      - schaltet in dem Wohnzimmer die Lüfter an
      - schaltet in dem Wohnzimmer alle Lüfter an

      - mach den Lüfter im Wohnzimmer an
      - mach die Lüfter im Wohnzimmer an
      - mach alle Lüfter im Wohnzimmer an
      - mach im Wohnzimmer den Lüfter an
      - mach im Wohnzimmer die Lüfter an
      - mach im Wohnzimmer alle Lüfter an
      - mach in dem Wohnzimmer den Lüfter an
      - mach in dem Wohnzimmer die Lüfter an
      - mach in dem Wohnzimmer alle Lüfter an
      - macht den Lüfter im Wohnzimmer an
      - macht die Lüfter im Wohnzimmer an
      - macht alle Lüfter im Wohnzimmer an
      - macht im Wohnzimmer den Lüfter an
      - macht im Wohnzimmer die Lüfter an
      - macht im Wohnzimmer alle Lüfter an
      - macht in dem Wohnzimmer den Lüfter an
      - macht in dem Wohnzimmer die Lüfter an
      - macht in dem Wohnzimmer alle Lüfter an

      - mache den Lüfter im Wohnzimmer an
      - mache die Lüfter im Wohnzimmer an
      - mache alle Lüfter im Wohnzimmer an
      - mache im Wohnzimmer den Lüfter an
      - mache im Wohnzimmer die Lüfter an
      - mache im Wohnzimmer alle Lüfter an
      - mache in dem Wohnzimmer den Lüfter an
      - mache in dem Wohnzimmer die Lüfter an
      - mache in dem Wohnzimmer alle Lüfter an

      - Lüfter im Wohnzimmer anschalten
      - Lüfter im Wohnzimmer anmachen
      - Lüfter im Wohnzimmer an
    intent:
      name: HassTurnOn
      slots:
        area: Wohnzimmer
        domain: fan
    response: Ventilatoren eingeschaltet
  - sentences:
      # Ventilator
      - schalte alle Ventilatoren ein
      - schaltet alle Ventilatoren ein
      - starte alle Ventilatoren
      - mach alle Ventilatoren an
      - macht alle Ventilatoren an
      - mache alle Ventilatoren an
      - alle Ventilatoren einschalten
      - alle Ventilatoren anmachen
      - alle Ventilatoren an

        # Lüfter
      - schalte alle Lüfter ein
      - schalte alle Lüfter an
      - schaltet alle Lüfter an
      - starte alle Lüfter
      - mach alle Lüfter an
      - macht alle Lüfter an
      - mache alle Lüfter an
      - alle Lüfter einschalten
      - alle Lüfter anmachen
      - alle Lüfter an
    intent:
      name: HassTurnOn
      slots:
        domain: fan
<<<<<<< HEAD
    response: Ventilatoren eingeschaltet
=======
    response: Die Ventilatoren sind eingeschaltet

  - sentences:
      - Schalte den Ventilator an
      - schalte den Lüfter ein
      - schalte hier den Ventilator ein
      - schalte den Ventilator in diesem Raum an
      - schalte den Ventilator an in diesem Raum
      - starte den Ventilator
      - starte hier den Ventilator
      - starte den Ventilator im Raum
      - mach den Ventilator an
      - mache hier den Ventilator an
      - mache den Ventilator im Raum an
      - mach den Ventilator an in diesem Raum
      - Ventilator an
      - Hier den Ventilator anschalten
      - Den Ventilator hier einschalten
      - Ventilator einschalten in diesem Raum
      - starte in diesem raum alle Ventilatoren
      - starte alle Ventilatoren in diesem Raum
      - schalte hier alle ventilatoren an
      - schalte alle ventilatoren im Raum an
      - schalte alle Ventilatoren an in diesem Raum
      - mach hier alle Ventilatoren an
      - mache alle Ventilatoren im Raum an
      - mach alle Ventilatoren an in diesem Raum
      - in diesem Raum alle Ventilatoren an
      - Alle Ventilatoren im Raum an
      - alle Ventilatoren einschalten in diesem Raum
    intent:
      name: HassTurnOn
      context:
        area: Wohnzimmer
      slots:
        area: Wohnzimmer
        domain: fan
    response: Die Ventilatoren sind eingeschaltet
  - sentences:
      - schalte die Ventilatoren im Erdgeschoss ein
      - schalte im Erdgeschoss die Ventilatoren an
      - starte die Ventilatoren im Erdgeschoss
      - starte im Erdgeschoss den Ventilator
      - mach den Ventilator im Erdgeschoss an
      - mache die Ventilatoren im Erdgeschoss an
      - mache im Erdgeschoss die Ventilatoren an
      - Ventilatoren im Erdgeschoss einschalten
      - Im Erdgeschoss die Ventilatoren anschalten
      - starte alle ventilatoren im Erdgeschoss
      - starte im Erdgeschoss alle Ventilatoren
      - schalte alle Ventilatoren im Erdgeschoss an
      - schalte im Erdgeschoss alle Ventilatoren an
      - mach im Erdgeschoss alle Ventilatoren an
      - mache alle Ventilatoren im Erdgeschoss an
      - Alle Ventilatoren im Erdgeschoss an
      - Alle Ventilatoren im Erdgeschoss einschalten
      - Im Erdgeschoss alle Ventilatoren anschalten
    intent:
      name: HassTurnOn
      slots:
        floor: Erdgeschoss
        domain: fan
    response: Die Ventilatoren sind eingeschaltet
>>>>>>> 52621db0
<|MERGE_RESOLUTION|>--- conflicted
+++ resolved
@@ -186,10 +186,7 @@
       name: HassTurnOn
       slots:
         domain: fan
-<<<<<<< HEAD
     response: Ventilatoren eingeschaltet
-=======
-    response: Die Ventilatoren sind eingeschaltet
 
   - sentences:
       - Schalte den Ventilator an
@@ -226,7 +223,7 @@
       slots:
         area: Wohnzimmer
         domain: fan
-    response: Die Ventilatoren sind eingeschaltet
+    response: Ventilatoren eingeschaltet
   - sentences:
       - schalte die Ventilatoren im Erdgeschoss ein
       - schalte im Erdgeschoss die Ventilatoren an
@@ -251,5 +248,4 @@
       slots:
         floor: Erdgeschoss
         domain: fan
-    response: Die Ventilatoren sind eingeschaltet
->>>>>>> 52621db0
+    response: Ventilatoren eingeschaltet