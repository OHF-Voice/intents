language: de
areas:
  - name: Küche
    id: kitchen
  - name: Flur
    id: corridor
  - name: Wohnzimmer
    id: living_room
  - name: Schlafzimmer
    id: bedroom
  - name: Garage
    id: garage
  - name: Garten
    id: garden
  - name: Eingang
    id: entrance
  - name: Büro
    id: office
  - name: Auffahrt
    id: driveway
entities:
  - name: Schlafzimmerlampe
    id: light.bedroom_lamp
    state: "on"
    area: bedroom
  - name: Schreibtischlampe
    id: light.bedroom_desk_lamp
    state: "off"
    area: bedroom
  - name: Küchenschalter
    id: switch.kitchen
    state: "off"
    area: kitchen
  - name: Flurschalter
    id: switch.corridor
    state: "on"
    area: corridor
  - name: Deckenventilator
    id: fan.ceiling
    area: living_room
  - name: Wohnzimmertemperatur
    id: temperature.living_room
    area: living_room
    state: "23"
    attributes:
      unit_of_measurement: "°C"
  - name: Wohnzimmerthermostat
    id: climate.living_room
    area: living_room
    state: "22"
    attributes:
      unit_of_measurement: "°C"
  - name: Küchenthermostat
    id: climate.kitchen
    area: kitchen
    state: "24"
    attributes:
      unit_of_measurement: "°C"
  - name: "Vorhang links"
    id: "cover.wohnzimmer_vorhang_links"
    area: living_room
    state: open
    attributes:
      device_class: blind
  - name: "Vorhang rechts"
    id: "cover.wohnzimmer_vorhang_links"
    area: living_room
    state: open
    attributes:
      device_class: blind
  - name: "Rollo links"
    id: "cover.wohnzimmer_rollo_links"
    area: living_room
    state: open
    attributes:
      device_class: blind
  - name: "Rollo rechts"
    id: "cover.wohnzimmer_rollo_rechts"
    area: living_room
    state: closed
    attributes:
      device_class: blind
  - name: "Rollo vorn"
    id: "cover.kueche_rollo_vorn"
    area: kitchen
    state: closed
    attributes:
      device_class: blind
  - name: "Außentemperatur"
    id: "sensor.outside_temperature"
    area: "garage"
    state: "21"
    attributes:
      unit_of_measurement: "°C"
  - name: "Haustür"
    id: "lock.front_door"
    area: "entrance"
    state: "locked"
  - name: "Hintertür"
    id: "lock.back_door"
    state: "unlocked"
  - name: "Partymodus"
    id: "scene.party_mode"
  - name: "Batteriewarnung"
    id: "script.battery_warning"

  # https://www.home-assistant.io/integrations/binary_sensor/
  - name: "Handy"
    id: "binary_sensor.phone_battery"
    state:
      in: "normal"
      out: "off"
    attributes:
      device_class: battery

  - name: "Handy"
    id: "binary_sensor.phone_battery_charging"
    state:
      in: "lädt"
      out: "on"
    attributes:
      device_class: battery_charging

  - name: "CO"
    id: "binary_sensor.co"
    area: kitchen
    state:
      in: "sicher"
      out: "off"
    attributes:
      device_class: carbon_monoxide

  - name: "Wasserleitung"
    id: "binary_sensor.computer_cold"
    area: office
    state:
      in: "normal"
      out: "off"
    attributes:
      device_class: cold

  - name: "Wohnungstür"
    id: "binary_sensor.apartment_door"
    area: entrance
    state:
      in: "geschlossen"
      out: "off"
    attributes:
      device_class: door

  - name: "Garagentor"
    id: "binary_sensor.garage_door"
    area: driveway
    state:
      in: "geschlossen"
      out: "off"
    attributes:
      device_class: garage_door

  - name: "Gas"
    id: "binary_sensor.gas"
    area: kitchen
    state:
      in: "sicher"
      out: "off"
    attributes:
      device_class: gas

  - name: "Computer"
    id: "binary_sensor.computer_heat"
    area: office
    state:
      in: "heiß"
      out: "on"
    attributes:
      device_class: heat

<<<<<<< HEAD
  - name: "Haushalt"
    id: "todo.haushalt"
    state: ""
=======
  - name: "Berlin"
    id: "weather.berlin"
    state: "rainy"
    attributes:
      temperature: "8"
      temperature_unit: "°C"

  - name: "Los Angeles"
    id: "weather.los_angeles"
    state: "clear"
    attributes:
      temperature: "25"
      temperature_unit: "°C"
>>>>>>> 7796553e
<|MERGE_RESOLUTION|>--- conflicted
+++ resolved
@@ -175,11 +175,10 @@
     attributes:
       device_class: heat
 
-<<<<<<< HEAD
   - name: "Haushalt"
     id: "todo.haushalt"
     state: ""
-=======
+
   - name: "Berlin"
     id: "weather.berlin"
     state: "rainy"
@@ -192,5 +191,4 @@
     state: "clear"
     attributes:
       temperature: "25"
-      temperature_unit: "°C"
->>>>>>> 7796553e
+      temperature_unit: "°C"