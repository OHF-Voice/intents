language: de
areas:
  - name: Küche
    id: kitchen
  - name: Flur
    id: corridor
  - name: Wohnzimmer
    id: living_room
  - name: Schlafzimmer
    id: bedroom
  - name: Garage
    id: garage
  - name: Garten
    id: garden
  - name: Eingang
    id: entrance
  - name: Büro
    id: office
  - name: Auffahrt
    id: driveway
entities:
  - name: Schlafzimmerlampe
    id: light.bedroom_lamp
    state: "on"
    area: bedroom
  - name: Schreibtischlampe
    id: light.bedroom_desk_lamp
    state: "off"
    area: bedroom
  - name: Küchenschalter
    id: switch.kitchen
    state: "off"
    area: kitchen
  - name: Flurschalter
    id: switch.corridor
    state: "on"
    area: corridor
  - name: Deckenventilator
    id: fan.ceiling
    area: living_room
  - name: Wohnzimmertemperatur
    id: temperature.living_room
    area: living_room
    state: "23"
    attributes:
      unit_of_measurement: "°C"
  - name: Wohnzimmerthermostat
    id: climate.living_room
    area: living_room
    state: "22"
    attributes:
      unit_of_measurement: "°C"
  - name: Küchenthermostat
    id: climate.kitchen
    area: kitchen
    state: "24"
    attributes:
      unit_of_measurement: "°C"
  - name: "Vorhang links"
    id: "cover.wohnzimmer_vorhang_links"
    area: living_room
    state: open
    attributes:
      device_class: blind
  - name: "Vorhang rechts"
    id: "cover.wohnzimmer_vorhang_links"
    area: living_room
    state: open
    attributes:
      device_class: blind
  - name: "Rollo links"
    id: "cover.wohnzimmer_rollo_links"
    area: living_room
    state: open
    attributes:
      device_class: blind
  - name: "Rollo rechts"
    id: "cover.wohnzimmer_rollo_rechts"
    area: living_room
    state: closed
    attributes:
      device_class: blind
  - name: "Rollo vorn"
    id: "cover.kueche_rollo_vorn"
    area: kitchen
    state: closed
    attributes:
      device_class: blind
  - name: "Außentemperatur"
    id: "sensor.outside_temperature"
    area: "garage"
    state: "21"
    attributes:
      unit_of_measurement: "°C"
  - name: "Haustür"
    id: "lock.front_door"
    area: "entrance"
    state: "locked"
  - name: "Hintertür"
    id: "lock.back_door"
    state: "unlocked"
  - name: "Partymodus"
    id: "scene.party_mode"
  - name: "Batteriewarnung"
    id: "script.battery_warning"

  # https://www.home-assistant.io/integrations/binary_sensor/
  - name: "Handy"
    id: "binary_sensor.phone_battery"
    state:
      in: "normal"
      out: "off"
    attributes:
      device_class: battery

  - name: "Handy"
    id: "binary_sensor.phone_battery_charging"
    state:
      in: "lädt"
      out: "on"
    attributes:
      device_class: battery_charging

  - name: "CO"
    id: "binary_sensor.co"
    area: kitchen
    state:
      in: "sicher"
      out: "off"
    attributes:
      device_class: carbon_monoxide

  - name: "Wasserleitung"
    id: "binary_sensor.computer_cold"
    area: office
    state:
      in: "normal"
      out: "off"
    attributes:
      device_class: cold

  - name: "Wohnungstür"
    id: "binary_sensor.apartment_door"
    area: entrance
    state:
      in: "geschlossen"
      out: "off"
    attributes:
      device_class: door

  - name: "Garagentor"
    id: "binary_sensor.garage_door"
    area: driveway
    state:
      in: "geschlossen"
      out: "off"
    attributes:
      device_class: garage_door

<<<<<<< HEAD
  - name: "Gas"
    id: "binary_sensor.gas"
    area: kitchen
    state:
      in: "sicher"
      out: "off"
    attributes:
      device_class: gas
=======
  - name: "Computer"
    id: "binary_sensor.computer_heat"
    area: office
    state:
      in: "heiß"
      out: "on"
    attributes:
      device_class: heat
>>>>>>> 64137718
<|MERGE_RESOLUTION|>--- conflicted
+++ resolved
@@ -157,7 +157,6 @@
     attributes:
       device_class: garage_door
 
-<<<<<<< HEAD
   - name: "Gas"
     id: "binary_sensor.gas"
     area: kitchen
@@ -166,7 +165,7 @@
       out: "off"
     attributes:
       device_class: gas
-=======
+
   - name: "Computer"
     id: "binary_sensor.computer_heat"
     area: office
@@ -174,5 +173,4 @@
       in: "heiß"
       out: "on"
     attributes:
-      device_class: heat
->>>>>>> 64137718
+      device_class: heat