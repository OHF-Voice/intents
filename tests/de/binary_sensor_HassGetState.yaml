--- conflicted
+++ resolved
@@ -195,20 +195,13 @@
         state: "on"
     response: "0"
 
-<<<<<<< HEAD
   # Connectivity
   - sentences:
       - "ist das Handy verbunden?"
-=======
-  # Cold
-  - sentences:
-      - "ist die Wasserleitung kalt?"
->>>>>>> 54cc16ed
-    intent:
-      name: HassGetState
-      slots:
-        domain: "binary_sensor"
-<<<<<<< HEAD
+    intent:
+      name: HassGetState
+      slots:
+        domain: "binary_sensor"
         device_class: "connectivity"
         name: "Handy"
         state: "on"
@@ -229,7 +222,42 @@
 
   - sentences:
       - "sind alle Geräte verbunden?"
-=======
+    intent:
+      name: HassGetState
+      slots:
+        domain: binary_sensor
+        device_class: connectivity
+        state: "on"
+    response: "Ja"
+
+  - sentences:
+      - "welche Geräte sind verbunden?"
+      - "was für Sensoren sind verbunden?"
+    intent:
+      name: HassGetState
+      slots:
+        domain: binary_sensor
+        device_class: connectivity
+        state: "on"
+    response: "Handy"
+
+  - sentences:
+      - "Wie viele Geräte sind verbunden?"
+    intent:
+      name: HassGetState
+      slots:
+        domain: binary_sensor
+        device_class: connectivity
+        state: "on"
+    response: "1"
+
+  # Cold
+  - sentences:
+      - "ist die Wasserleitung kalt?"
+    intent:
+      name: HassGetState
+      slots:
+        domain: "binary_sensor"
         device_class: "cold"
         name: "Wasserleitung"
         state: "on"
@@ -310,37 +338,10 @@
       - "welcher Sensor ist kalt?"
       - "was für Sensoren sind kalt?"
       - "was für ein Gegenstand ist kalt?"
->>>>>>> 54cc16ed
-    intent:
-      name: HassGetState
-      slots:
-        domain: binary_sensor
-<<<<<<< HEAD
-        device_class: connectivity
-        state: "on"
-    response: "Ja"
-
-  - sentences:
-      - "welche Geräte sind verbunden?"
-      - "was für Sensoren sind verbunden?"
-    intent:
-      name: HassGetState
-      slots:
-        domain: binary_sensor
-        device_class: connectivity
-        state: "on"
-    response: "Handy"
-
-  - sentences:
-      - "Wie viele Geräte sind verbunden?"
-    intent:
-      name: HassGetState
-      slots:
-        domain: binary_sensor
-        device_class: connectivity
-        state: "on"
-    response: "1"
-=======
+    intent:
+      name: HassGetState
+      slots:
+        domain: binary_sensor
         device_class: cold
         state: "on"
     response: "Keins"
@@ -362,6 +363,7 @@
   - sentences:
       - "wie viele Geräte sind kalt?"
       - "wie viele Gegenstände sind kalt?"
+
     intent:
       name: HassGetState
       slots:
@@ -381,5 +383,4 @@
         domain: binary_sensor
         device_class: cold
         state: "on"
-    response: "0"
->>>>>>> 54cc16ed
+    response: "0"