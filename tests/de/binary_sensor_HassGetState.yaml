language: de
tests:
  # Battery
  - sentences:
      - "ist der Handy Akku schwach?"
      - "ist der Ladestand des Akkus vom Handy niedrig?"
      - "ist der Ladezustand der Batterie von dem Handy gering?"
    intent:
      name: HassGetState
      slots:
        domain: "binary_sensor"
        device_class: "battery"
        name: "Handy"
        state: "on"
    response: "Nein"

  - sentences:
      - "ist die Handy Batterie schwach?"
    intent:
      name: HassGetState
      slots:
        domain: "binary_sensor"
        device_class: "battery"
        name: "Handy"
        state: "on"
    response: "Nein"

  - sentences:
      - "sind irgendwelche Akkus schwach?"
      - "sind Akkus schwach?"
      - "ist ein Akku schwach?"
      - "ist einer der Akkus schwach?"
      - "ist irgendeiner der Akkus schwach?"
      - "sind Batterien schwach?"
      - "sind manche Batterien schwach?"
      - "ist eine Batterie schwach?"
      - "ist eine der Batterien schwach?"
    intent:
      name: HassGetState
      slots:
        domain: binary_sensor
        device_class: battery
        state: "on"
    response: "Nein"

  - sentences:
      - "sind alle Batterien schwach?"
    intent:
      name: HassGetState
      slots:
        domain: binary_sensor
        device_class: battery
        state: "on"
    response: "Nein, Handy ist es nicht"

  - sentences:
      - "welche Akkus sind schwach?"
    intent:
      name: HassGetState
      slots:
        domain: binary_sensor
        device_class: battery
        state: "on"
    response: "Keins"

  - sentences:
      - "wie viele Batterien sind schwach?"
    intent:
      name: HassGetState
      slots:
        domain: binary_sensor
        device_class: battery
        state: "on"
    response: "0"

  # Battery charging
  - sentences:
      - "wird der Handyakku aufgeladen?"
      - "lädt der Handyakku momentan auf?"
    intent:
      name: HassGetState
      slots:
        domain: "binary_sensor"
        device_class: "battery_charging"
        name: "Handy"
        state: "on"
    response: "Ja"

  - sentences:
      - "werden irgendwelche Batterien geladen?"
      - "werden Batterien geladen?"
      - "lädt irgendein Akku?"
      - "lädt ein Akku?"
      - "laden Akkus im Moment auf?"
      - "laden irgendwelche Akkus im Moment auf?"
      - "laden irgendwelche der Akkus im Moment auf?"
    intent:
      name: HassGetState
      slots:
        domain: binary_sensor
        device_class: battery_charging
        state: "on"
    response: "Ja, Handy"

  - sentences:
      - "werden alle Akkus geladen?"
      - "laden alle Akkus?"
      - "laden alle Batterien auf?"
    intent:
      name: HassGetState
      slots:
        domain: binary_sensor
        device_class: battery_charging
        state: "on"
    response: "Ja"

  - sentences:
      - "welcher Akku wird gerade aufgeladen?"
      - "welche Akkus laden?"
      - "welche Batterien laden auf?"
      - "welche Batterie lädt auf?"
    intent:
      name: HassGetState
      slots:
        domain: binary_sensor
        device_class: battery_charging
        state: "on"
    response: "Handy"

  - sentences:
      - "wie viele Akkus werden gerade aufgeladen?"
      - "wie viele Akkus laden jetzt?"
      - "wie viele Batterien laden auf?"
      - "wie viele Batterien laden?"
    intent:
      name: HassGetState
      slots:
        domain: binary_sensor
        device_class: battery_charging
        state: "on"
    response: "1"

  # Carbon monoxide
  - sentences:
      - "ist CO ausgelöst?"
    intent:
      name: HassGetState
      slots:
        domain: "binary_sensor"
        device_class: "carbon_monoxide"
        name: "CO"
        state: "on"
    response: "Nein"

  - sentences:
      - "sind irgendwelche Kohlenmonoxidsensoren an?"
      - "sind Kohlenmonoxidsensoren an?"
      - "ist einer der Kohlenmonoxidsensoren an?"
      - "wurde einer der Kohlenmonoxidsensoren ausgelöst?"
    intent:
      name: HassGetState
      slots:
        domain: binary_sensor
        device_class: carbon_monoxide
        state: "on"
    response: "Nein"

  - sentences:
      - "ist einiges Kohlenstoffmonoxid in der Küche?"
      - "gibt es irgendwelches Kohlenstoffmonoxid in der Küche?"
      - "wurde Kohlenmonoxid in der Küche entdeckt?"
    intent:
      name: HassGetState
      slots:
        area: "Küche"
        domain: binary_sensor
        device_class: carbon_monoxide
        state: "on"
    response: "Nein"

  - sentences:
      - "sind alle Kohlenstoffmonoxidsensoren an?"
    intent:
      name: HassGetState
      slots:
        domain: binary_sensor
        device_class: carbon_monoxide
        state: "on"
    response: "Nein, CO ist es nicht"

  - sentences:
      - "was für ein Kohlenmonoxidsensor ist an?"
      - "welcher Kohlenmonoxidsensor ist ausgelöst?"
      - "welcher Kohlenmonoxidsensor wurde ausgelöst?"
    intent:
      name: HassGetState
      slots:
        domain: binary_sensor
        device_class: carbon_monoxide
        state: "on"
    response: "Keins"

  - sentences:
      - "wie viele Kohlenmonoxidsensoren sind an?"
    intent:
      name: HassGetState
      slots:
        domain: binary_sensor
        device_class: carbon_monoxide
        state: "on"
    response: "0"

  # Cold
  - sentences:
      - "ist die Wasserleitung kalt?"
    intent:
      name: HassGetState
      slots:
        domain: "binary_sensor"
        device_class: "cold"
        name: "Wasserleitung"
        state: "on"
    response: "Nein"

  - sentences:
      - "ist die Wasserleitung im Büro kalt?"
      - "ist im Büro die Wasserleitung kalt?"
      - "ist die Wasserleitung kalt im Büro?"
    intent:
      name: HassGetState
      slots:
        area: "Büro"
        domain: "binary_sensor"
        device_class: "cold"
        name: "Wasserleitung"
        state: "on"
    response: "Nein"

  - sentences:
      - "sind irgendwelche Sensoren kalt?"
      - "sind Dinge kalt?"
      - "sind einige der Dinge kalt?"
      - "ist was kalt?"
      - "ist eins der Geräte kalt?"
      - "ist eines der Geräte kalt?"
      - "ist irgendeins der Geräte kalt?"
      - "ist irgendeines der Geräte kalt?"
    intent:
      name: HassGetState
      slots:
        domain: binary_sensor
        device_class: cold
        state: "on"
    response: "Nein"

  - sentences:
      - "sind irgendwelche der Sensoren im Büro kalt?"
      - "sind irgendwelche der Sensoren kalt im Büro?"
      - "sind Sensoren im Büro kalt?"
      - "sind im Büro einige Dinge kalt?"
      - "sind im Büro Dinge kalt?"
      - "sind Dinge kalt im Büro?"
      - "ist etwas im Büro kalt?"
      - "ist im Büro irgendwas kalt?"
      - "ist irgendetwas kalt im Büro?"
    intent:
      name: HassGetState
      slots:
        area: "Büro"
        domain: binary_sensor
        device_class: cold
        state: "on"
    response: "Nein"

  - sentences:
      - "sind alle Sensoren kalt?"
      - "sind alle Geräte kalt?"
    intent:
      name: HassGetState
      slots:
        domain: binary_sensor
        device_class: cold
        state: "on"
    response: "Nein, Wasserleitung ist es nicht"

  - sentences:
      - "sind alle Sensoren im Büro kalt?"
      - "sind alle Geräte kalt im Büro?"
      - "sind im Büro alle Geräte kalt?"
    intent:
      name: HassGetState
      slots:
        area: "Büro"
        domain: binary_sensor
        device_class: cold
        state: "on"
    response: "Nein, Wasserleitung ist es nicht"

  - sentences:
      - "welche Dinge sind kalt?"
      - "welcher Sensor ist kalt?"
      - "was für Sensoren sind kalt?"
      - "was für ein Gegenstand ist kalt?"
    intent:
      name: HassGetState
      slots:
        domain: binary_sensor
        device_class: cold
        state: "on"
    response: "Keins"

  - sentences:
      - "welche Dinge sind im Büro kalt?"
      - "welcher Sensor im Büro ist kalt?"
      - "was für Sensoren sind kalt im Büro?"
      - "was für ein Gegenstand im Büro ist kalt?"
    intent:
      name: HassGetState
      slots:
        area: "Büro"
        domain: binary_sensor
        device_class: cold
        state: "on"
    response: "Keins"

  - sentences:
      - "wie viele Geräte sind kalt?"
      - "wie viele Gegenstände sind kalt?"
    intent:
      name: HassGetState
      slots:
        domain: binary_sensor
        device_class: cold
        state: "on"
    response: "0"

  - sentences:
      - "wie viele Geräte sind im Büro kalt?"
      - "wie viele Gegenstände im Büro sind kalt?"
      - "wie viele Dinge sind kalt im Büro?"
    intent:
      name: HassGetState
      slots:
        area: "Büro"
        domain: binary_sensor
        device_class: cold
        state: "on"
    response: "0"

  # Connectivity
  - sentences:
      - "ist das Handy verbunden?"
    intent:
      name: HassGetState
      slots:
        domain: "binary_sensor"
        device_class: "connectivity"
        name: "Handy"
        state: "on"
    response: "Ja"

  - sentences:
      - "ist das Bürotelefon im Büro verbunden?"
      - "ist im Büro das Bürotelefon verbunden?"
      - "ist das Bürotelefon verbunden im Büro?"
    intent:
      name: HassGetState
      slots:
        area: "Büro"
        domain: "binary_sensor"
        device_class: "connectivity"
        name: "Bürotelefon"
        state: "on"
    response: "Nein"

  - sentences:
      - "ist irgendein Sensor verbunden?"
      - "ist irgendeiner der Gegenstände verbunden?"
      - "sind irgendwelche Geräte verbunden?"
      - "sind Dinge verbunden?"
      - "ist etwas verbunden?"
    intent:
      name: HassGetState
      slots:
        domain: binary_sensor
        device_class: connectivity
        state: "on"
    response: "Ja, Handy"

  - sentences:
      - "ist irgendein Sensor im Büro getrennt?"
      - "ist irgendein Sensor getrennt im Büro?"
      - "ist im Büro irgendeiner der Sensoren getrennt?"
      - "sind irgendwelche Geräte im Büro getrennt?"
      - "sind irgendwelche der Geräte getrennt im Büro?"
      - "sind im Büro irgendwelche Geräte getrennt?"
      - "ist irgendetwas im Büro getrennt?"
    intent:
      name: HassGetState
      slots:
        area: Büro
        domain: binary_sensor
        device_class: connectivity
        state: "off"
    response: "Ja, Bürotelefon"

  - sentences:
      - "sind alle Geräte verbunden?"
    intent:
      name: HassGetState
      slots:
        domain: binary_sensor
        device_class: connectivity
        state: "on"
    response: "Nein, Bürotelefon ist es nicht"

  - sentences:
      - "sind alle Geräte im Büro verbunden?"
      - "sind alle Sensoren verbunden im Büro?"
      - "sind im Büro alle Geräte verbunden?"
    intent:
      name: HassGetState
      slots:
        area: Büro
        domain: binary_sensor
        device_class: connectivity
        state: "on"
    response: "Nein, Bürotelefon ist es nicht"

  - sentences:
      - "welche Geräte sind verbunden?"
      - "was für Sensoren sind verbunden?"
      - "welcher Sensor ist verbunden?"
    intent:
      name: HassGetState
      slots:
        domain: binary_sensor
        device_class: connectivity
        state: "on"
    response: "Handy"

  - sentences:
      - "welcher Sensor ist im Büro verbunden?"
      - "welcher Sensor im Büro ist verbunden?"
      - "welcher Sensor ist verbunden im Büro?"
      - "welche Geräte sind im Büro verbunden?"
      - "welche Geräte im Büro sind verbunden?"
      - "was für Sensoren sind verbunden im Büro?"
    intent:
      name: HassGetState
      slots:
        area: Büro
        domain: binary_sensor
        device_class: connectivity
        state: "on"
    response: "Keins"

  - sentences:
      - "Wie viele Geräte sind verbunden?"
      - "Wieviele Geräte sind verbunden?"
      - "Welche Anzahl Geräte sind verbunden?"
      - "Welche Anzahl an Geräten sind verbunden?"
      - "Welche Anzahl von Geräten sind verbunden?"
      - "Welche Anzahl an Dingen sind verbunden?"
      - "Welche Anzahl an Gegenständen sind verbunden?"
    intent:
      name: HassGetState
      slots:
        domain: binary_sensor
        device_class: connectivity
        state: "on"
    response: "1"

  - sentences:
      - "Wie viele Geräte im Büro sind verbunden?"
      - "Wie viele Geräte sind im Büro verbunden?"
      - "Wie viele Geräte sind verbunden im Büro?"
    intent:
      name: HassGetState
      slots:
        area: Büro
        domain: binary_sensor
        device_class: connectivity
        state: "on"
    response: "0"

  # Door
  - sentences:
      - "ist die Wohnungstür offen?"
      - "steht die Wohnungstür offen?"
      - "ist die Wohnungstür auf?"
      - "ist die Wohnungstür geöffnet?"
    intent:
      name: HassGetState
      slots:
        domain: "binary_sensor"
        device_class: "door"
        name: "Wohnungstür"
        state: "on"
    response: "Nein"

  - sentences:
      - "ist die Wohnungstür im Eingang offen?"
      - "ist im Eingang die Wohnungstür offen?"
      - "ist die Wohnungstür offen im Eingang?"
      - "steht die Wohnungstür im Eingang offen?"
      - "steht im Eingang die Wohnungstür offen?"
      - "steht die Wohnungstür offen im Eingang?"
    intent:
      name: HassGetState
      slots:
        area: "Eingang"
        domain: "binary_sensor"
        device_class: "door"
        name: "Wohnungstür"
        state: "on"
    response: "Nein"

  - sentences:
      - "ist die Wohnungstür zu?"
      - "steht die Wohnungstür zu?"
      - "ist die Wohnungstür geschlossen?"
    intent:
      name: HassGetState
      slots:
        domain: "binary_sensor"
        device_class: "door"
        name: "Wohnungstür"
        state: "off"
    response: "Ja"

  # Garage door
  - sentences:
      - "ist das Garagentor geschlossen?"
      - "ist das Garagentor zu?"
      - "ist das Garagentor unten?"
    intent:
      name: HassGetState
      slots:
        domain: "binary_sensor"
        device_class: "garage_door"
        name: "Garagentor"
        state: "off"
    response: "Ja"

  - sentences:
      - "ist das Garagentor in der Auffahrt geschlossen?"
      - "ist in der Auffahrt das Garagentor geschlossen?"
      - "ist das Garagentor geschlossen in der Auffahrt?"
    intent:
      name: HassGetState
      slots:
        area: "Auffahrt"
        domain: "binary_sensor"
        device_class: "garage_door"
        name: "Garagentor"
        state: "off"
    response: "Ja"

  - sentences:
      - "ist das Garagentor auf?"
      - "ist das Garagentor offen?"
      - "ist das Garagentor geöffnet?"
      - "ist das Garagentor oben?"
      - "steht das Garagentor auf?"
      - "steht das Garagentor offen?"
      - "steht das Garagentor geöffnet?"
      - "steht das Garagentor oben?"
    intent:
      name: HassGetState
      slots:
        domain: "binary_sensor"
        device_class: "garage_door"
        name: "Garagentor"
        state: "on"
    response: "Nein"

  # Gas
  - sentences:
      - "wurde Gas entdeckt?"
      - "wurde Gas ausgelöst?"
    intent:
      name: HassGetState
      slots:
        domain: "binary_sensor"
        device_class: "gas"
        name: "Gas"
        state: "on"
    response: "Nein"

  - sentences:
      - "sind irgendwelche Gas-Sensoren an?"
      - "sind Gassensoren an?"
      - "sind irgendwo Gassensoren an?"
      - "ist einer der Gas-Sensoren an?"
      - "wurde einer der Gas-Sensoren ausgelöst?"
      - "wurden Gas-Sensoren ausgelöst?"
    intent:
      name: HassGetState
      slots:
        domain: binary_sensor
        device_class: gas
        state: "on"
    response: "Nein"

  - sentences:
      - "ist einiges Gas in der Küche?"
      - "ist Gas in der Küche?"
      - "gibt es irgendwelches Gas in der Küche?"
      - "wurde irgendwelches Gas in der Küche erkannt?"
    intent:
      name: HassGetState
      slots:
        area: "Küche"
        domain: binary_sensor
        device_class: gas
        state: "on"
    response: "Nein"

  - sentences:
      - "sind alle Gassensoren an?"
    intent:
      name: HassGetState
      slots:
        domain: binary_sensor
        device_class: gas
        state: "on"
    response: "Nein, Gas ist es nicht"

  - sentences:
      - "was für ein Gassensor ist an?"
      - "welcher Gassensor ist ausgelöst?"
      - "welche Gassensoren wurden ausgelöst?"
    intent:
      name: HassGetState
      slots:
        domain: binary_sensor
        device_class: gas
        state: "on"
    response: "Keins"

  - sentences:
      - "wie viele Gassensoren sind an?"
      - "wie viele Gassensoren wurden ausgelöst?"
    intent:
      name: HassGetState
      slots:
        domain: binary_sensor
        device_class: gas
        state: "on"
    response: "0"

  # Heat
  - sentences:
      - "ist der Computer heiss?"
    intent:
      name: HassGetState
      slots:
        domain: "binary_sensor"
        device_class: "heat"
        name: "Computer"
        state: "on"
    response: "Ja"

  - sentences:
      - "ist der Computer im Büro heiß?"
      - "ist im Büro der Computer heiß?"
      - "ist der Computer heiß im Büro?"
    intent:
      name: HassGetState
      slots:
        area: "Büro"
        domain: "binary_sensor"
        device_class: "heat"
        name: "Computer"
        state: "on"
    response: "Ja"

  - sentences:
      - "sind irgendwelche Sensoren heiß?"
      - "sind Dinge heiß?"
      - "sind einige der Dinge heiß?"
      - "ist was heiß?"
      - "ist eins der Geräte heiß?"
      - "ist eines der Geräte heiß?"
      - "ist irgendeins der Geräte heiß?"
      - "ist irgendeines der Geräte heiß?"
    intent:
      name: HassGetState
      slots:
        domain: binary_sensor
        device_class: heat
        state: "on"
    response: "Ja, Computer"

  - sentences:
      - "sind irgendwelche der Sensoren im Büro heiß?"
      - "sind irgendwelche der Sensoren heiß im Büro?"
      - "sind Sensoren im Büro heiß?"
      - "sind im Büro einige Dinge heiß?"
      - "sind im Büro Dinge heiß?"
      - "sind Dinge heiß im Büro?"
      - "ist etwas im Büro heiß?"
      - "ist im Büro irgendwas heiß?"
      - "ist irgendetwas heiß im Büro?"
    intent:
      name: HassGetState
      slots:
        area: "Büro"
        domain: binary_sensor
        device_class: heat
        state: "on"
    response: "Ja, Computer"

  - sentences:
      - "sind alle Sensoren heiß?"
      - "sind alle Geräte heiß?"
    intent:
      name: HassGetState
      slots:
        domain: binary_sensor
        device_class: heat
        state: "on"
    response: "Ja"

  - sentences:
      - "sind alle Sensoren im Büro heiß?"
      - "sind alle Geräte heiß im Büro?"
      - "sind im Büro alle Geräte heiß?"
    intent:
      name: HassGetState
      slots:
        area: "Büro"
        domain: binary_sensor
        device_class: heat
        state: "on"
    response: "Ja"

  - sentences:
      - "welche Dinge sind heiß?"
      - "welcher Sensor ist heiß?"
      - "was für Sensoren sind heiß?"
      - "was für ein Gegenstand ist heiß?"
    intent:
      name: HassGetState
      slots:
        domain: binary_sensor
        device_class: heat
        state: "on"
    response: "Computer"

  - sentences:
      - "welche Dinge sind im Büro heiß?"
      - "welcher Sensor im Büro ist heiß?"
      - "was für Sensoren sind heiß im Büro?"
      - "was für ein Gegenstand im Büro ist heiß?"
    intent:
      name: HassGetState
      slots:
        area: "Büro"
        domain: binary_sensor
        device_class: heat
        state: "on"
    response: "Computer"

  - sentences:
      - "wie viele Geräte sind heiß?"
      - "wie viele Gegenstände sind heiß?"
    intent:
      name: HassGetState
      slots:
        domain: binary_sensor
        device_class: heat
        state: "on"
    response: "1"

  - sentences:
      - "wie viele Geräte sind im Büro heiß?"
      - "wie viele Gegenstände im Büro sind heiß?"
      - "wie viele Dinge sind heiß im Büro?"
    intent:
      name: HassGetState
      slots:
        area: "Büro"
        domain: binary_sensor
        device_class: heat
        state: "on"
    response: "1"

<<<<<<< HEAD
  # Safety
  - sentences:
      - "ist die Straße sicher?"
      - "ist die Straße ungefährlich?"
=======
  # Problem
  - sentences:
      - "Gibt es Probleme mit dem Futterspender"
      - "Gibt es ein Problem mit dem Futterspender"
      - "Gibt es irgendwelche Probleme mit dem Futterspender"
      - "Hat der Futterspender irgendein Problem"
      - "Hat der Futterspender Probleme"
      - "Hat der Futterspender irgendwelche Probleme"
>>>>>>> ef63de00
    intent:
      name: HassGetState
      slots:
        domain: "binary_sensor"
<<<<<<< HEAD
        device_class: "safety"
        name: "Straße"
        state: "off"
    response: "Ja"

  - sentences:
      - "ist die Straße unsicher?"
      - "ist die Straße gefährlich?"
    intent:
      name: HassGetState
      slots:
        domain: "binary_sensor"
        device_class: "safety"
        name: "Straße"
=======
        device_class: "problem"
        name: "Futterspender"
        state: "on"
    response: "Nein"

  - sentences:
      - "Gibt es ein Problem mit dem Futterspender in der Küche"
      - "Hat der Futterspender in der Küche Probleme"
    intent:
      name: HassGetState
      slots:
        area: Küche
        domain: "binary_sensor"
        device_class: "problem"
        name: "Futterspender"
>>>>>>> ef63de00
        state: "on"
    response: "Nein"<|MERGE_RESOLUTION|>--- conflicted
+++ resolved
@@ -787,12 +787,6 @@
         state: "on"
     response: "1"
 
-<<<<<<< HEAD
-  # Safety
-  - sentences:
-      - "ist die Straße sicher?"
-      - "ist die Straße ungefährlich?"
-=======
   # Problem
   - sentences:
       - "Gibt es Probleme mit dem Futterspender"
@@ -801,12 +795,36 @@
       - "Hat der Futterspender irgendein Problem"
       - "Hat der Futterspender Probleme"
       - "Hat der Futterspender irgendwelche Probleme"
->>>>>>> ef63de00
-    intent:
-      name: HassGetState
-      slots:
-        domain: "binary_sensor"
-<<<<<<< HEAD
+    intent:
+      name: HassGetState
+      slots:
+        domain: "binary_sensor"
+        device_class: "problem"
+        name: "Futterspender"
+        state: "on"
+    response: "Nein"
+
+  - sentences:
+      - "Gibt es ein Problem mit dem Futterspender in der Küche"
+      - "Hat der Futterspender in der Küche Probleme"
+    intent:
+      name: HassGetState
+      slots:
+        area: Küche
+        domain: "binary_sensor"
+        device_class: "problem"
+        name: "Futterspender"
+        state: "on"
+    response: "Nein"
+
+  # Safety
+  - sentences:
+      - "ist die Straße sicher?"
+      - "ist die Straße ungefährlich?"
+    intent:
+      name: HassGetState
+      slots:
+        domain: "binary_sensor"
         device_class: "safety"
         name: "Straße"
         state: "off"
@@ -821,22 +839,5 @@
         domain: "binary_sensor"
         device_class: "safety"
         name: "Straße"
-=======
-        device_class: "problem"
-        name: "Futterspender"
-        state: "on"
-    response: "Nein"
-
-  - sentences:
-      - "Gibt es ein Problem mit dem Futterspender in der Küche"
-      - "Hat der Futterspender in der Küche Probleme"
-    intent:
-      name: HassGetState
-      slots:
-        area: Küche
-        domain: "binary_sensor"
-        device_class: "problem"
-        name: "Futterspender"
->>>>>>> ef63de00
         state: "on"
     response: "Nein"