language: el
floors:
  - name: "Πρώτος Όροφος"
    id: "first_floor_id"
  - name: "Δεύτερος Όροφος"
    id: "second_floor_id"
  - name: "Ισόγειο"
    id: "ground_floor_id"
  - name: "Υπόγειο"
    id: "basement_id"
areas:
  - name: Κουζίνα
    id: kitchen
    floor: "ground_floor_id"
  - name: Σαλόνι
    id: living_room
    floor: "ground_floor_id"
  - name: Υπνοδωμάτιο
    id: bedroom
    floor: "first_floor_id"
  - name: Γκαράζ
    id: garage
    floor: "ground_floor_id"
  - name: Κήπο[ς]
    id: garden
    floor: "ground_floor_id"
entities:
  - name: Φωτιστικό [του] υπνοδωματίου
    state:
      in: "κλειστό"
      out: "off"
    id: light.bedroom_lamp
    area: bedroom

  - name: Διακόπτη[ς] [του] υπνοδωματίου
    state:
      in: "κλειστός"
      out: "off"
    id: switch.bedroom
    area: bedroom

  - name: Διακόπτη[ς] [της] κουζίνας
    state:
      in: "ανοικτός"
      out: "on"
    id: switch.kitchen
    area: kitchen

  - name: "Κουζίνα πάγκος"
    id: "light.kitchen_countertop"
    area: "kitchen"
    state:
      in: "ανοικτό"
      out: "on"

  - name: "Κουζίνα οροφή"
    id: "light.kitchen_ceiling"
    area: "kitchen"
    state:
      in: "ανοικτό"
      out: "on"

  - name: "Κουζίνα ντουλάπια"
    id: "light.kitchen_cabinets"
    area: "kitchen"
    state:
      in: "ανοικτό"
      out: "on"

  - name: Ανεμιστήρα[ς] [της] οροφής
    id: fan.ceiling
    area: living_room

  - name: "Εξωτερική θερμοκρασία"
    id: "sensor.outside_temperature"
    area: "garage"
    state: "22"
    attributes:
      unit_of_measurement: "°C"

  - name: "Φωτιστικό Σαλονιο'υ"
    id: "light.living_room_lamp"
    area: "living_room"
    state:
      in: "ανοικτό"
      out: "on"

  - name: "Φως [στο] Γκαράζ"
    id: "light.garage"
    area: "garage"
    state:
      in: "ανοικτό"
      out: "on"

  - name: Θερμοστάτη[ς] [του] σαλονιού
    id: climate.living_room
    area: living_room
    state: "22"

  # https://www.home-assistant.io/integrations/binary_sensor/
  - name: "Τηλέφωνο"
    id: "binary_sensor.phone_battery"
    state:
      in: "κανονική"
      out: "off"
    attributes:
      device_class: battery

  - name: "Τηλέφωνο"
    id: "binary_sensor.phone_battery_charging"
    state:
      in: "φορτίζει"
      out: "on"
    attributes:
      device_class: battery_charging

  - name: "CO2"
    id: "binary_sensor.co2"
    area: kitchen
    state:
      in: "δεν εντοπίστηκε"
      out: "off"
    attributes:
      device_class: carbon_monoxide

  - name: "Σωλήνες"
    id: "binary_sensor.computer_cold"
    state:
      in: "κανονικό"
      out: "off"
    attributes:
      device_class: cold

  - name: "Τηλέφωνο"
    id: "binary_sensor.phone_connectivity"
    state:
      in: "συνδέθηκε"
      out: "on"
    attributes:
      device_class: connectivity

  - name: "Πόρτα Σκύλου"
    id: "binary_sensor.pet_door"
    state:
      in: "κλειστή"
      out: "off"
    attributes:
      device_class: door

  - name: "Γκαραζόπορτα"
    id: "binary_sensor.garage_door"
    state:
      in: "κλειστή"
      out: "off"
    attributes:
      device_class: garage_door

  - name: "Αισθητήρας Αερίου 1"
    id: "binary_sensor.gas1"
    area: kitchen
    state:
      in: "δεν εντοπίστηκε"
      out: "off"
    attributes:
      device_class: gas

  - name: "Υπολογιστής"
    id: "binary_sensor.computer_heat"
    state:
      in: "Ζεστό"
      out: "on"
    attributes:
      device_class: heat

  - name: "Φωτοκύτταρο"
    id: "binary_sensor.light"
    state:
      in: "χωρίς φως"
      out: "off"
    attributes:
      device_class: light

  - name: "Πόρτα Σκύλου"
    id: "binary_sensor.pet_door_lock"
    state:
      in: "ξεκλείδωτο"
      out: "on"
    attributes:
      device_class: lock

  - name: "Αισθητήρας διαρροής"
    id: "binary_sensor.water_sensor"
    area: kitchen
    state:
      in: "ξηρός"
      out: "off"
    attributes:
      device_class: moisture

  - name: "Αισθητήρας κίνησης"
    id: "binary_sensor.garage_motion"
    area: garage
    state:
      in: "εντοπίστηκε"
      out: "on"
    attributes:
      device_class: motion

  - name: "Αισθητήρας παρουσίας"
    id: "binary_sensor.kitchen_occupancy"
    area: kitchen
    state:
      in: "εντοπίστηκε"
      out: "on"
    attributes:
      device_class: occupancy

  - name: "Πόρτα Αποθήκης"
    id: "binary_sensor.shed_door_opening"
    state:
      in: "κλειστό"
      out: "off"
    attributes:
      device_class: opening

  - name: "Τηλέφωνο"
    id: "binary_sensor.phone_plug"
    state:
      in: "στην πρίζα"
      out: "on"
    attributes:
      device_class: plug

  - name: "Ρεύμα"
    id: "binary_sensor.power"
    state:
      in: "ενεργό"
      out: "on"
    attributes:
      device_class: power

  - name: "Τηλέφωνο"
    id: "binary_sensor.presence"
    state:
      in: "Σπίτι"
      out: "on"
    attributes:
      device_class: presence

  - name: "Ταΐστρα"
    id: "binary_sensor.problem"
    area: kitchen
    state:
      in: "εντάξει"
      out: "off"
    attributes:
      device_class: problem

  - name: "Πλυντήριο"
    id: "binary_sensor.washer_running"
    state:
      in: "εκτελείται"
      out: "on"
    attributes:
      device_class: running

  - name: "Δρόμος"
    id: "binary_sensor.road_safety"
    state:
      in: "ασφαλές"
      out: "off"
    attributes:
      device_class: safety

  - name: "Αισθητήρας καπνού"
    id: "binary_sensor.kitchen_smoke"
    area: "kitchen"
    state:
      in: "δεν εντοπίστηκε"
      out: "off"
    attributes:
      device_class: smoke

  - name: "Σειρήνα"
    id: "binary_sensor.sound"
    area: "garage"
    state:
      in: "εντοπίστηκε"
      out: "on"
    attributes:
      device_class: sound

  - name: "Βάζο με μπισκότα"
    id: "binary_sensor.cookie_stash_tamper"
    state:
      in: "δεν εντοπίστηκε"
      out: "off"
    attributes:
      device_class: tamper

  - name: "Τηλέφωνο"
    id: "binary_sensor.phone_update"
    state:
      in: "διαθέσιμη ενημέρωση"
      out: "on"
    attributes:
      device_class: update

  - name: "Τηλέφωνο"
    id: "binary_sensor.phone_vibration"
    state:
      in: "δεν εντοπίστηκε"
      out: "off"
    attributes:
      device_class: vibration

  - name: "Παράθυρο αποθήκης"
    id: "binary_sensor.shed_window"
    state:
      in: "ανοικτό"
      out: "on"
    attributes:
      device_class: window

  - name: "Αθήνα"
    id: "weather.athens"
    state:
      in: "Με καταιγίδες και βροχή"
      out: "lightning-rainy"
    attributes:
      temperature: "8"
      temperature_unit: "°C"
      untranslated_state: "lightning-rainy"

  - name: "Θεσσαλονίκη"
    id: "weather.thessaloniki"
    state:
      in: "και καθαρός"
      out: "clear"
    attributes:
      temperature: "25"
      temperature_unit: "°C"
      untranslated_state: "clear"

  - name: "Κύρια"
    id: "todo.kyria"
    state: ""

<<<<<<< HEAD
  - name: "Κουρτίνα Σαλονιού"
    id: "cover.curtain_living_room"
    area: "living_room"
    state: "open"
    attributes:
      device_class: curtain
      position: "75"

  - name: "Κουρτίνα Υπνοδωματίου"
    id: "cover.curtain_bedroom"
    area: "bedroom"
    state: "closed"
    attributes:
      device_class: curtain
      position: "0"

  - name: "Ρολά Κουζίνας"
    id: "cover.blind_kitchen"
    area: "kitchen"
    state: "open"
    attributes:
      device_class: blind
      position: "50"

  - name: "Σκίαστρο Γκαράζ"
    id: "cover.shade_garage"
    area: "garage"
    state: "closed"
    attributes:
      device_class: shade
      position: "25"
=======
  - name: "Λίστα Αγορών"
    id: "todo.shopping_list"
    state: ""

  - name: "Οικιακές Εργασίες"
    id: "todo.chores"

  - name: "Λειτουργία Κρυφή"
    id: "script.stealth_mode"
    state: ""

  - name: "Τρέχουσα Καθαριότητα"
    id: "script.cleaning_cycle"
    state: ""

  - name: "Νυχτερινή Ρουτίνα"
    id: "script.night_routine"
    state: ""

  - name: "Κύρια Βάνα"
    id: "valve.main_valve"
    state: "closed"
    area: garden
    attributes:
      position: 0

  - name: "Βάνα Ποτίσματος"
    id: "valve.sprinkler_valve"
    state: "open"
    area: garden
    attributes:
      position: 75

  - name: "Βάνα Γκαράζ"
    id: "valve.garage_valve"
    state: "closed"
    area: garage
    attributes:
      position: 0

  - name: "Ρομπότ"
    id: "vacuum.robot"
    area: "living_room"
    state: "idle"
>>>>>>> 3d6ae100
<|MERGE_RESOLUTION|>--- conflicted
+++ resolved
@@ -346,7 +346,6 @@
     id: "todo.kyria"
     state: ""
 
-<<<<<<< HEAD
   - name: "Κουρτίνα Σαλονιού"
     id: "cover.curtain_living_room"
     area: "living_room"
@@ -378,7 +377,6 @@
     attributes:
       device_class: shade
       position: "25"
-=======
   - name: "Λίστα Αγορών"
     id: "todo.shopping_list"
     state: ""
@@ -422,5 +420,4 @@
   - name: "Ρομπότ"
     id: "vacuum.robot"
     area: "living_room"
-    state: "idle"
->>>>>>> 3d6ae100
+    state: "idle"