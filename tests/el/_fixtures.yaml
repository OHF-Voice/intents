--- conflicted
+++ resolved
@@ -372,7 +372,6 @@
     id: "todo.kyria"
     state: ""
 
-<<<<<<< HEAD
   - name: "Τηλεόραση"
     id: "media_player.tv"
     area: "living_room"
@@ -384,7 +383,6 @@
   - title: "το γραφείο"
   - title: "Pink Floyd"
   - title: "ελληνική μουσική"
-=======
   # Person entities for testing person state queries
   - name: "Γιάννης"
     id: "person.giannis"
@@ -440,5 +438,4 @@
   - name: "Ρομπότ"
     id: "vacuum.robot"
     area: "living_room"
-    state: "idle"
->>>>>>> 589ec731
+    state: "idle"