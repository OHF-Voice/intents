--- conflicted
+++ resolved
@@ -346,7 +346,6 @@
     id: "todo.kyria"
     state: ""
 
-<<<<<<< HEAD
   # Person entities for testing person state queries
   - name: "Γιάννης"
     id: "person.giannis"
@@ -359,7 +358,6 @@
   - name: "Νίκος"
     id: "person.nikos"
     state: "not_home"
-=======
   - name: "Λίστα Αγορών"
     id: "todo.shopping_list"
     state: ""
@@ -403,5 +401,4 @@
   - name: "Ρομπότ"
     id: "vacuum.robot"
     area: "living_room"
-    state: "idle"
->>>>>>> 3d6ae100
+    state: "idle"