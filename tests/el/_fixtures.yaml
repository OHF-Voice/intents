language: el
floors:
  - name: "Πρώτος Όροφος"
    id: "first_floor_id"
  - name: "Δεύτερος Όροφος"
    id: "second_floor_id"
  - name: "Ισόγειο"
    id: "ground_floor_id"
  - name: "Υπόγειο"
    id: "basement_id"
areas:
  - name: Κουζίνα
    id: kitchen
    floor: "ground_floor_id"
  - name: Σαλόνι
    id: living_room
    floor: "ground_floor_id"
  - name: Υπνοδωμάτιο
    id: bedroom
    floor: "first_floor_id"
  - name: Γκαράζ
    id: garage
    floor: "ground_floor_id"
  - name: Κήπο[ς]
    id: garden
    floor: "ground_floor_id"
entities:
  - name: Φωτιστικό [του] υπνοδωματίου
    state:
      in: "κλειστό"
      out: "off"
    id: light.bedroom_lamp
    area: bedroom

  - name: Διακόπτη[ς] [του] υπνοδωματίου
    state:
      in: "κλειστός"
      out: "off"
    id: switch.bedroom
    area: bedroom

  - name: Διακόπτη[ς] [της] κουζίνας
    state:
      in: "ανοικτός"
      out: "on"
    id: switch.kitchen
    area: kitchen

  - name: "Κουζίνα πάγκος"
    id: "light.kitchen_countertop"
    area: "kitchen"
    state:
      in: "ανοικτό"
      out: "on"

  - name: "Κουζίνα οροφή"
    id: "light.kitchen_ceiling"
    area: "kitchen"
    state:
      in: "ανοικτό"
      out: "on"

  - name: "Κουζίνα ντουλάπια"
    id: "light.kitchen_cabinets"
    area: "kitchen"
    state:
      in: "ανοικτό"
      out: "on"

  - name: Ανεμιστήρα[ς] [της] οροφής
    id: fan.ceiling
    area: living_room

  - name: "Εξωτερική θερμοκρασία"
    id: "sensor.outside_temperature"
    area: "garage"
    state: "22"
    attributes:
      unit_of_measurement: "°C"

  - name: "Φωτιστικό Σαλονιο'υ"
    id: "light.living_room_lamp"
    area: "living_room"
    state:
      in: "ανοικτό"
      out: "on"

  - name: "Φως [στο] Γκαράζ"
    id: "light.garage"
    area: "garage"
    state:
      in: "ανοικτό"
      out: "on"

  - name: Θερμοστάτη[ς] [του] σαλονιού
    id: climate.living_room
    area: living_room
    state: "22"

  - name: "Πόρτα"
    id: "lock.front_door"
    area: "living_room"
    state:
      in: "ξεκλειδωμένη"
      out: "unlocked"

  - name: "Γκαράζ"
    id: "lock.garage_door"
    area: "garage"
    state:
      in: "ξεκλείδωτο"
      out: "unlocked"

  - name: "Πίσω Πόρτα"
    id: "lock.back_door"
    state:
      in: "κλειδωμένη"
      out: "locked"

  - name: "Πλαϊνή Πόρτα"
    id: "lock.side_door"
    state:
      in: "κλειδωμένη"
      out: "locked"

  # https://www.home-assistant.io/integrations/binary_sensor/
  - name: "Τηλέφωνο"
    id: "binary_sensor.phone_battery"
    state:
      in: "κανονική"
      out: "off"
    attributes:
      device_class: battery

  - name: "Τηλέφωνο"
    id: "binary_sensor.phone_battery_charging"
    state:
      in: "φορτίζει"
      out: "on"
    attributes:
      device_class: battery_charging

  - name: "CO2"
    id: "binary_sensor.co2"
    area: kitchen
    state:
      in: "δεν εντοπίστηκε"
      out: "off"
    attributes:
      device_class: carbon_monoxide

  - name: "Σωλήνες"
    id: "binary_sensor.computer_cold"
    state:
      in: "κανονικό"
      out: "off"
    attributes:
      device_class: cold

  - name: "Τηλέφωνο"
    id: "binary_sensor.phone_connectivity"
    state:
      in: "συνδέθηκε"
      out: "on"
    attributes:
      device_class: connectivity

  - name: "Πόρτα Σκύλου"
    id: "binary_sensor.pet_door"
    state:
      in: "κλειστή"
      out: "off"
    attributes:
      device_class: door

  - name: "Γκαραζόπορτα"
    id: "binary_sensor.garage_door"
    state:
      in: "κλειστή"
      out: "off"
    attributes:
      device_class: garage_door

  - name: "Αισθητήρας Αερίου 1"
    id: "binary_sensor.gas1"
    area: kitchen
    state:
      in: "δεν εντοπίστηκε"
      out: "off"
    attributes:
      device_class: gas

  - name: "Υπολογιστής"
    id: "binary_sensor.computer_heat"
    state:
      in: "Ζεστό"
      out: "on"
    attributes:
      device_class: heat

  - name: "Φωτοκύτταρο"
    id: "binary_sensor.light"
    state:
      in: "χωρίς φως"
      out: "off"
    attributes:
      device_class: light

  - name: "Πόρτα Σκύλου"
    id: "binary_sensor.pet_door_lock"
    state:
      in: "ξεκλείδωτο"
      out: "on"
    attributes:
      device_class: lock

  - name: "Αισθητήρας διαρροής"
    id: "binary_sensor.water_sensor"
    area: kitchen
    state:
      in: "ξηρός"
      out: "off"
    attributes:
      device_class: moisture

  - name: "Αισθητήρας κίνησης"
    id: "binary_sensor.garage_motion"
    area: garage
    state:
      in: "εντοπίστηκε"
      out: "on"
    attributes:
      device_class: motion

  - name: "Αισθητήρας παρουσίας"
    id: "binary_sensor.kitchen_occupancy"
    area: kitchen
    state:
      in: "εντοπίστηκε"
      out: "on"
    attributes:
      device_class: occupancy

  - name: "Πόρτα Αποθήκης"
    id: "binary_sensor.shed_door_opening"
    state:
      in: "κλειστό"
      out: "off"
    attributes:
      device_class: opening

  - name: "Τηλέφωνο"
    id: "binary_sensor.phone_plug"
    state:
      in: "στην πρίζα"
      out: "on"
    attributes:
      device_class: plug

  - name: "Ρεύμα"
    id: "binary_sensor.power"
    state:
      in: "ενεργό"
      out: "on"
    attributes:
      device_class: power

  - name: "Τηλέφωνο"
    id: "binary_sensor.presence"
    state:
      in: "Σπίτι"
      out: "on"
    attributes:
      device_class: presence

  - name: "Ταΐστρα"
    id: "binary_sensor.problem"
    area: kitchen
    state:
      in: "εντάξει"
      out: "off"
    attributes:
      device_class: problem

  - name: "Πλυντήριο"
    id: "binary_sensor.washer_running"
    state:
      in: "εκτελείται"
      out: "on"
    attributes:
      device_class: running

  - name: "Δρόμος"
    id: "binary_sensor.road_safety"
    state:
      in: "ασφαλές"
      out: "off"
    attributes:
      device_class: safety

  - name: "Αισθητήρας καπνού"
    id: "binary_sensor.kitchen_smoke"
    area: "kitchen"
    state:
      in: "δεν εντοπίστηκε"
      out: "off"
    attributes:
      device_class: smoke

  - name: "Σειρήνα"
    id: "binary_sensor.sound"
    area: "garage"
    state:
      in: "εντοπίστηκε"
      out: "on"
    attributes:
      device_class: sound

  - name: "Βάζο με μπισκότα"
    id: "binary_sensor.cookie_stash_tamper"
    state:
      in: "δεν εντοπίστηκε"
      out: "off"
    attributes:
      device_class: tamper

  - name: "Τηλέφωνο"
    id: "binary_sensor.phone_update"
    state:
      in: "διαθέσιμη ενημέρωση"
      out: "on"
    attributes:
      device_class: update

  - name: "Τηλέφωνο"
    id: "binary_sensor.phone_vibration"
    state:
      in: "δεν εντοπίστηκε"
      out: "off"
    attributes:
      device_class: vibration

  - name: "Παράθυρο αποθήκης"
    id: "binary_sensor.shed_window"
    state:
      in: "ανοικτό"
      out: "on"
    attributes:
      device_class: window

  - name: "Αθήνα"
    id: "weather.athens"
    state:
      in: "Με καταιγίδες και βροχή"
      out: "lightning-rainy"
    attributes:
      temperature: "8"
      temperature_unit: "°C"
      untranslated_state: "lightning-rainy"

  - name: "Θεσσαλονίκη"
    id: "weather.thessaloniki"
    state:
      in: "και καθαρός"
      out: "clear"
    attributes:
      temperature: "25"
      temperature_unit: "°C"
      untranslated_state: "clear"

  - name: "Κύρια"
    id: "todo.kyria"
    state: ""

<<<<<<< HEAD
  - name: "Σκίαστρο Γκαράζ"
    id: "cover.shade_garage"
    area: "garage"
    state: "closed"
    attributes:
      device_class: shade
      position: "25"

  - name: "Λειτουργία Πάρτι"
    id: "scene.party_mode"

  - name: "Νυχτερινή Λειτουργία"
    id: "scene.night_mode"
    area: "bedroom"
=======
  # Person entities for testing person state queries
  - name: "Γιάννης"
    id: "person.giannis"
    state: "σπίτι"

  - name: "Μαρία"
    id: "person.maria"
    state: "Δουλειά"

  - name: "Νίκος"
    id: "person.nikos"
    state: "not_home"
  - name: "Λίστα Αγορών"
    id: "todo.shopping_list"
    state: ""

  - name: "Οικιακές Εργασίες"
    id: "todo.chores"

  - name: "Λειτουργία Κρυφή"
    id: "script.stealth_mode"
    state: ""

  - name: "Τρέχουσα Καθαριότητα"
    id: "script.cleaning_cycle"
    state: ""

  - name: "Νυχτερινή Ρουτίνα"
    id: "script.night_routine"
    state: ""

  - name: "Κύρια Βάνα"
    id: "valve.main_valve"
    state: "closed"
    area: garden
    attributes:
      position: 0

  - name: "Βάνα Ποτίσματος"
    id: "valve.sprinkler_valve"
    state: "open"
    area: garden
    attributes:
      position: 75

  - name: "Βάνα Γκαράζ"
    id: "valve.garage_valve"
    state: "closed"
    area: garage
    attributes:
      position: 0

  - name: "Ρομπότ"
    id: "vacuum.robot"
    area: "living_room"
    state: "idle"
>>>>>>> 589ec731
<|MERGE_RESOLUTION|>--- conflicted
+++ resolved
@@ -372,22 +372,6 @@
     id: "todo.kyria"
     state: ""
 
-<<<<<<< HEAD
-  - name: "Σκίαστρο Γκαράζ"
-    id: "cover.shade_garage"
-    area: "garage"
-    state: "closed"
-    attributes:
-      device_class: shade
-      position: "25"
-
-  - name: "Λειτουργία Πάρτι"
-    id: "scene.party_mode"
-
-  - name: "Νυχτερινή Λειτουργία"
-    id: "scene.night_mode"
-    area: "bedroom"
-=======
   # Person entities for testing person state queries
   - name: "Γιάννης"
     id: "person.giannis"
@@ -444,4 +428,18 @@
     id: "vacuum.robot"
     area: "living_room"
     state: "idle"
->>>>>>> 589ec731
+
+  - name: "Σκίαστρο Γκαράζ"
+    id: "cover.shade_garage"
+    area: "garage"
+    state: "closed"
+    attributes:
+      device_class: shade
+      position: "25"
+
+  - name: "Λειτουργία Πάρτι"
+    id: "scene.party_mode"
+
+  - name: "Νυχτερινή Λειτουργία"
+    id: "scene.night_mode"
+    area: "bedroom"