--- conflicted
+++ resolved
@@ -482,22 +482,6 @@
     area: "living_room"
     state: "idle"
 
-<<<<<<< HEAD
-  - name: "Σκίαστρο Γκαράζ"
-    id: "cover.shade_garage"
-    area: "garage"
-    state: "closed"
-    attributes:
-      device_class: shade
-      position: "25"
-
-  - name: "Λειτουργία Πάρτι"
-    id: "scene.party_mode"
-
-  - name: "Νυχτερινή Λειτουργία"
-    id: "scene.night_mode"
-    area: "bedroom"
-=======
 media:
   - title: "Γίνεται"
   - title: "το Γίνεται"
@@ -534,4 +518,18 @@
   - title: "Breaking Bad"
   - title: "Game of Thrones"
   - title: "Στο Παρά Πέντε"
->>>>>>> 581f0026
+
+  - name: "Σκίαστρο Γκαράζ"
+    id: "cover.shade_garage"
+    area: "garage"
+    state: "closed"
+    attributes:
+      device_class: shade
+      position: "25"
+
+  - name: "Λειτουργία Πάρτι"
+    id: "scene.party_mode"
+
+  - name: "Νυχτερινή Λειτουργία"
+    id: "scene.night_mode"
+    area: "bedroom"