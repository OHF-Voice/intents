--- conflicted
+++ resolved
@@ -1,16 +1,16 @@
 language: "is"
 tests:
   - sentences:
-<<<<<<< HEAD
-      - "hvert er hitastigið í svefnherberginu?"
-      - "hversu hlýtt er í svefnherberginu?"
-      - "er kalt í svefnherberginu?"
-      - "Hvert er hitastigið svefnherbergi?"
+      - "hvert er hitastigið í stofunni?"
+      - "hversu hlýtt er í stofunni?"
+      - "er kalt í stofunni?"
+      - "Hvert er hitastigið stofunni?"
     intent:
       name: HassClimateGetTemperature
       slots:
         area: Svefnherbergi
-=======
+     response: "Hitinn er 21 °C"
+  - sentences:
       - "Hvað er hitinn?"
       - "Hver er hitinn inni?"
       - "hvað er heitt hérna?"
@@ -30,5 +30,4 @@
       name: HassClimateGetTemperature
       slots:
         area: Stofu
-    response: "Hitinn er 21 °C"
->>>>>>> a17fad37
+    response: "Hitinn er 21 °C"