language: "is"
tests:
  - sentences:
<<<<<<< HEAD
      - "Geturðu breytt hitastiginu í Svefnherberginu í 20°"
      - "Stilltu Svefnherberginu hitastiginu í 20 gráður"
    intent:
      name: HassClimateSetTemperature
      slots:
        area: Svefnherbergi
        temperature: 20
=======
      - "stilltu hitann á 19 gráður"
      - "settu hitann á 19 gráður"
      - "settu 19 gráður á ofninn"
      - "stilltu ofninn á 19 gráður"
    intent:
      name: HassClimateSetTemperature
      slots:
        temperature: 19
    response: "Hitastig stillt"
  - sentences:
      - "stilltu ofninn á 19 gráður selsíus"
    intent:
      name: HassClimateSetTemperature
      slots:
        temperature: 19
        temperature_unit: celsius
    response: "Hitastig stillt"
>>>>>>> a17fad37
<|MERGE_RESOLUTION|>--- conflicted
+++ resolved
@@ -1,15 +1,15 @@
 language: "is"
 tests:
   - sentences:
-<<<<<<< HEAD
-      - "Geturðu breytt hitastiginu í Svefnherberginu í 20°"
-      - "Stilltu Svefnherberginu hitastiginu í 20 gráður"
+      - "Geturðu breytt hitastiginu í stofunni í 20°"
+      - "Stilltu stofuhitann í 20 gráður"
     intent:
       name: HassClimateSetTemperature
       slots:
-        area: Svefnherbergi
+        area: Stofu
         temperature: 20
-=======
+    response: "Hitastig stillt"
+  - sentences:
       - "stilltu hitann á 19 gráður"
       - "settu hitann á 19 gráður"
       - "settu 19 gráður á ofninn"
@@ -26,5 +26,4 @@
       slots:
         temperature: 19
         temperature_unit: celsius
-    response: "Hitastig stillt"
->>>>>>> a17fad37
+    response: "Hitastig stillt"