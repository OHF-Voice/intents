--- conflicted
+++ resolved
@@ -1,10 +1,6 @@
 language: "cs"
 areas:
-<<<<<<< HEAD
-  - name: Kuchy(ň | ě | ni)
-=======
   - name: Kuchy(ň|ni|ně)
->>>>>>> cf6e5f61
     id: kitchen
   - name: (Obývac(í | ím) pokoj(i) | obývák(u)) 
     id: living_room
