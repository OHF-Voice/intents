--- conflicted
+++ resolved
@@ -74,11 +74,6 @@
       out: "off"
     attributes:
       device_class: carbon_monoxide
-<<<<<<< HEAD
-  - name: "данас"
-    id: "todo.today"
-    state: ""
-=======
   - name: "Београд[y]"
     id: "weather.beograd"
     state: "rainy"
@@ -91,4 +86,6 @@
     attributes:
       temperature: "8"
       temperature_unit: "°C"
->>>>>>> 002e4c28
+  - name: "данас"
+    id: "todo.today"
+    state: ""