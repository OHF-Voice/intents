--- conflicted
+++ resolved
@@ -36,14 +36,6 @@
     intent:
       name: HassTurnOff
       slots:
-<<<<<<< HEAD
-        name: الستارة اليسرى
-        area: غرفة المعيشة
-      context:
-        domain: cover
-        device_class: curtain
-    # response: "Closed"
-=======
         area: المطبخ
         domain: cover
         device_class: curtain
@@ -58,7 +50,6 @@
         domain: cover
         device_class: curtain
     response: "تم اغلاق ستائر"
->>>>>>> 6271d2be
 
   - sentences:
       - "اغلق ابواب في غرفة النوم"
@@ -68,10 +59,5 @@
       slots:
         area: غرفة النوم
         domain: cover
-<<<<<<< HEAD
-        device_class: door
-    # response: "Closed doors"
-=======
         device_class: curtain
-    response: "تم اغلاق ستارة"
->>>>>>> 6271d2be
+    response: "تم اغلاق ستارة"