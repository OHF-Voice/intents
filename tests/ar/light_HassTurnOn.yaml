language: ar
tests:
  - sentences:
<<<<<<< HEAD
      - "شغل جميع الاضواء"
      - "شغل كل الاضواء"
      - "اشعل الاضواء"
      - "شغل اضواء"
      - "افتح ضوء"
=======
      - "شغل جميع الاضواء في المطبخ"
      - "افتح الاضواء في المطبخ"
      - "شغل ضوء داخل المطبخ"
      - "شغل ضوء المطبخ"
>>>>>>> f57c1570
    intent:
      name: HassTurnOn
      slots:
        domain: light
<<<<<<< HEAD
        name: all

  - sentences:
      - "شغل جميع الاضواء في المطبخ"
      - "افتح الاضواء في المطبخ"
      - "شغل ضوء داخل المطبخ"
      - "شغل ضوء المطبخ"
    intent:
      name: HassTurnOn
      slots:
        domain: light
=======
>>>>>>> f57c1570
        area: المطبخ
        name: all<|MERGE_RESOLUTION|>--- conflicted
+++ resolved
@@ -1,25 +1,5 @@
 language: ar
 tests:
-  - sentences:
-<<<<<<< HEAD
-      - "شغل جميع الاضواء"
-      - "شغل كل الاضواء"
-      - "اشعل الاضواء"
-      - "شغل اضواء"
-      - "افتح ضوء"
-=======
-      - "شغل جميع الاضواء في المطبخ"
-      - "افتح الاضواء في المطبخ"
-      - "شغل ضوء داخل المطبخ"
-      - "شغل ضوء المطبخ"
->>>>>>> f57c1570
-    intent:
-      name: HassTurnOn
-      slots:
-        domain: light
-<<<<<<< HEAD
-        name: all
-
   - sentences:
       - "شغل جميع الاضواء في المطبخ"
       - "افتح الاضواء في المطبخ"
@@ -29,7 +9,5 @@
       name: HassTurnOn
       slots:
         domain: light
-=======
->>>>>>> f57c1570
         area: المطبخ
         name: all