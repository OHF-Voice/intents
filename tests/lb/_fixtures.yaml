--- conflicted
+++ resolved
@@ -141,17 +141,6 @@
     attributes:
       unit_of_measurement: "°C"
 
-<<<<<<< HEAD
-  - name: "Joseph"
-    id: "person.joseph"
-    state: "doheem"
-  - name: "Ada"
-    id: "person.ada"
-    state: "Aarbecht"
-  - name: "John"
-    id: "person.john"
-    state: "not_home"
-=======
   - name: "Berlin"
     id: "weather.berlin"
     state: "rainy"
@@ -165,4 +154,13 @@
     attributes:
       temperature: "25"
       temperature_unit: "°C"
->>>>>>> ed98bf4a
+
+  - name: "Joseph"
+    id: "person.joseph"
+    state: "doheem"
+  - name: "Ada"
+    id: "person.ada"
+    state: "Aarbecht"
+  - name: "John"
+    id: "person.john"
+    state: "not_home"