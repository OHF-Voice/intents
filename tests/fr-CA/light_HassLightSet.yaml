language: fr-CA
tests:
  - sentences:
      - "règle la lumière du plafond de la chambre à 50 pourcent"
      - "met la lumière du plafond de la chambre à 50%"
    intent:
      name: HassLightSet
      slots:
        brightness: 50
        name: lumière du plafond
        area: chambre
  - sentences:
      - "règle la lampe de chevet de la chambre à 50 pourcent"
      - "met la lampe de chevet de la chambre à 50 pourcent"
    intent:
      name: HassLightSet
      slots:
        brightness: 50
        name: lampe de chevet
        area: chambre
  - sentences:
      - "règle la lampe de chevet  à 50 pourcent"
      - "met la lampe de chevet à 50 pourcent"
      - "lampe de chevet à 50 pourcent"
    intent:
      name: HassLightSet
      slots:
        brightness: 50
        name: lampe de chevet
  - sentences:
      - "met la lumière du plafond de la chambre en rouge"
      - "met la lumière du plafond de la chambre de couleur rouge"
      - "règle la lumière du plafond de la chambre avec la couleur rouge"
    intent:
      name: HassLightSet
      slots:
        area: chambre
        color: red
        name: lumière du plafond
  - sentences:
      - "met la lumière du plafond de la chambre en blanc"
      - "met la lumière du plafond de la chambre de couleur blanche"
    intent:
      name: HassLightSet
      slots:
        area: chambre
        color: white
        name: lumière du plafond
  - sentences:
      - "met la couleur de la lampe de chevet de la chambre en rouge"
      - "règle la couleur de la lampe de chevet de la chambre en rouge"
    intent:
      name: HassLightSet
      slots:
        area: chambre
        color: red
<<<<<<< HEAD
        name: light.bedside_lamp
=======
        name: lampe de chevet

>>>>>>> eb3c37fb
  - sentences:
      - "met la couleur des lampes de la chambre en rouge"
      - "ajuste les lampes de la chambre avec la couleur rouge"
    intent:
      name: HassLightSet
      slots:
        area: chambre
        color: red
        name: all<|MERGE_RESOLUTION|>--- conflicted
+++ resolved
@@ -54,12 +54,7 @@
       slots:
         area: chambre
         color: red
-<<<<<<< HEAD
         name: light.bedside_lamp
-=======
-        name: lampe de chevet
-
->>>>>>> eb3c37fb
   - sentences:
       - "met la couleur des lampes de la chambre en rouge"
       - "ajuste les lampes de la chambre avec la couleur rouge"
