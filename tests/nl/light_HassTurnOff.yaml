--- conflicted
+++ resolved
@@ -41,18 +41,6 @@
         domain: light
         name: Werkbank
   - sentences:
-<<<<<<< HEAD
-      - "Doe overal de verlichting uit"
-      - "Mogen alle lampen uit?"
-      - "Zet overal de lamp uit"
-      - "Schakel overal het licht uit"
-      - "Schakel het licht overal uit"
-      - "Schakel verlichting overal uit"
-      - "Zet de lamp overal uit"
-      - "Mag de lamp overal uit?"
-      - "Zal je overal de lampen uit willen doen?"
-      - "Zal je alle lampen uit kunnen zetten?"
-=======
       - Doe overal de verlichting uit
       - Mogen alle lampen uit?
       - Zet overal de lamp uit
@@ -64,7 +52,6 @@
       - Lampen uit
       - Zal je overal de lampen uit willen doen?
       - Zal je alle lampen uit kunnen zetten?
->>>>>>> 1774f5af
     intent:
       name: HassTurnOff
       slots:
