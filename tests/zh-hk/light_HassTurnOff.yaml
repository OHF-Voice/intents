--- conflicted
+++ resolved
@@ -1,13 +1,8 @@
 language: zh-hk
 tests:
   - sentences:
-<<<<<<< HEAD
-      - "閂睡房嘅燈"
-      - "閂睡房的燈"
-=======
       - 閂睡房嘅燈
       - 閂睡房燈
->>>>>>> 849e4943
     intent:
       name: HassTurnOff
       slots:
