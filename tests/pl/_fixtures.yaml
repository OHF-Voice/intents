--- conflicted
+++ resolved
@@ -44,15 +44,9 @@
     id: driveway
 entities:
   - name: "Oglądanie telewizji"
-<<<<<<< HEAD
     id: scene.watching_tv
   - name: "Pozycjonowanie rolet"
     id: script.roller_shutter_positioning
-=======
-    id: "scene.watching_tv"
-  - name: "Pozycjonowanie rolet"
-    id: "script.roller_shutter_positioning"
->>>>>>> 89c8bcf0
   - name: Lamp(ę nocną|ka nocna|kę nocną|ki nocnej)
     id: light.bedroom_lamp
     area: bedroom
@@ -80,7 +74,6 @@
   - name: Rolet(a|ę)
     id: cover.roleta
     area: living_room
-<<<<<<< HEAD
     state: "open"
     attributes:
       device_class: shutter
@@ -88,9 +81,6 @@
     id: cover.roleta_door
     area: living_room
     state: "open"
-=======
-    state: "closed"
->>>>>>> 89c8bcf0
     attributes:
       device_class: shutter
   - name: Ekspres [do kawy]
@@ -99,7 +89,6 @@
     state: "off"
     attributes:
       device_class: switch
-<<<<<<< HEAD
   - name: "Lewa zasłona"
     id: "cover.curtain_left"
     area: "living_room"
@@ -116,11 +105,6 @@
     id: "cover.bedroom"
     area: "bedroom"
     state: "closed"
-=======
-  - name: Zasłon(a|y)
-    id: curtain.main
-    area: living_room
->>>>>>> 89c8bcf0
     attributes:
       device_class: curtain
   - name: Bram(a|ę)
@@ -137,7 +121,6 @@
     id: light.extra_lamp
     area: hallway
     state: "off"
-<<<<<<< HEAD
   - name: Główne drzwi
     id: lock.main_door
     area: entrance
@@ -148,8 +131,6 @@
   - name: Boczne drzwi
     id: lock.side_door
     state: locked
-=======
->>>>>>> 89c8bcf0
   # - name: Garaż|(Drzwi|Bramę) [do] garaż(u|owe|ową)
   #   id: garage.garage_doors
   #   area: garage
@@ -160,7 +141,6 @@
     area: living_room
     attributes:
       device_class: curtain
-<<<<<<< HEAD
   - name: "Termometr"
     id: "sensor.outside_temperature"
     area: "garden"
@@ -170,11 +150,6 @@
   - name: "Termostat"
     id: "climate.thermostat"
     area: "living_room"
-=======
-  - name: "Temperatura na "
-    id: "sensor.outside_temperature"
-    area: "garden"
->>>>>>> 89c8bcf0
     state: "21"
     attributes:
       unit_of_measurement: "°C"