language: pl
tests:
  # brightness
  - sentences:
      - Ustaw jasność w sypialni na 50 procent
    intent:
      name: HassLightSet
      slots:
        brightness: 50
        area:
          - Sypialnia
          - Sypialni
        name: all
    response: Ustawiono jasność w sypialni na 50
  - sentences:
      - Ustaw jasność sypialni na 50%
    intent:
      name: HassLightSet
      slots:
        brightness: 50
        area:
          - Sypialnia
          - Sypialni
        name: all
    response: Ustawiono jasność w sypialni na 50%
  - sentences:
      - Zmień jasność lampki nocnej na 50%
    intent:
      name: HassLightSet
      slots:
        brightness: 50
        name:
          - Lampę nocna
          - Lampę nocną
          - Lampę nocnej
          - Lampka nocna
          - Lampka nocną
          - Lampka nocnej
          - Lampkę nocna
          - Lampkę nocną
          - Lampkę nocnej
          - Lampki nocna
          - Lampki nocną
          - Lampki nocnej
    response: Ustawiono jasność lampki nocnej na 50%
  - sentences:
      - Ustaw lampkę nocną na 50 procent
    intent:
      name: HassLightSet
      slots:
        brightness: 50
<<<<<<< HEAD
        name: light.bedroom_lamp
    response: Ustawiono jasność lampkę nocną na 50
# min max
  - sentences:
      - "Zmień jasność lampki nocnej na maxa"
    intent:
      name: "HassLightSet"
      slots:
        brightness: 100
        name: light.bedroom_lamp
    response: Ustawiono jasność lampki nocnej na maxa
  - sentences:
      - "Ustaw jasność sypialni na minimalną"
    intent:
      name: "HassLightSet"
      slots:
        brightness: 1
        area: "bedroom"
        name: all
    response: Ustawiono jasność w sypialni na minimalną
  # color
=======
        name:
          - Lampę nocna
          - Lampę nocną
          - Lampę nocnej
          - Lampka nocna
          - Lampka nocną
          - Lampka nocnej
          - Lampkę nocna
          - Lampkę nocną
          - Lampkę nocnej
          - Lampki nocna
          - Lampki nocną
          - Lampki nocnej
    response:
      Ustawiono jasność lampkę nocną na 50
      # color
>>>>>>> a8e24214
  - sentences:
      - Zmień kolor lampki nocnej na czerwony
    intent:
      name: HassLightSet
      slots:
        color: red
        name:
          - Lampę nocna
          - Lampę nocną
          - Lampę nocnej
          - Lampka nocna
          - Lampka nocną
          - Lampka nocnej
          - Lampkę nocna
          - Lampkę nocną
          - Lampkę nocnej
          - Lampki nocna
          - Lampki nocną
          - Lampki nocnej
    response: Ustawiono kolor lampki nocnej na czerwony
  - sentences:
      - Ustaw lampkę nocną na czerwono
    intent:
      name: HassLightSet
      slots:
        color: red
        name:
          - Lampę nocna
          - Lampę nocną
          - Lampę nocnej
          - Lampka nocna
          - Lampka nocną
          - Lampka nocnej
          - Lampkę nocna
          - Lampkę nocną
          - Lampkę nocnej
          - Lampki nocna
          - Lampki nocną
          - Lampki nocnej
    response: Ustawiono kolor lampkę nocną na czerwono
  - sentences:
      - Zmień wszystkie kolory w łazience na biały
      - Zmień kolory w łazience na biały
    intent:
      name: HassLightSet
      slots:
        color: white
        area:
          - Łazienka
          - Łazience
    response: Ustawiono kolor w łazience na biały<|MERGE_RESOLUTION|>--- conflicted
+++ resolved
@@ -49,29 +49,6 @@
       name: HassLightSet
       slots:
         brightness: 50
-<<<<<<< HEAD
-        name: light.bedroom_lamp
-    response: Ustawiono jasność lampkę nocną na 50
-# min max
-  - sentences:
-      - "Zmień jasność lampki nocnej na maxa"
-    intent:
-      name: "HassLightSet"
-      slots:
-        brightness: 100
-        name: light.bedroom_lamp
-    response: Ustawiono jasność lampki nocnej na maxa
-  - sentences:
-      - "Ustaw jasność sypialni na minimalną"
-    intent:
-      name: "HassLightSet"
-      slots:
-        brightness: 1
-        area: "bedroom"
-        name: all
-    response: Ustawiono jasność w sypialni na minimalną
-  # color
-=======
         name:
           - Lampę nocna
           - Lampę nocną
@@ -88,7 +65,6 @@
     response:
       Ustawiono jasność lampkę nocną na 50
       # color
->>>>>>> a8e24214
   - sentences:
       - Zmień kolor lampki nocnej na czerwony
     intent:
@@ -139,4 +115,25 @@
         area:
           - Łazienka
           - Łazience
-    response: Ustawiono kolor w łazience na biały+    response: Ustawiono kolor w łazience na biały
+    #min/max
+  - sentences:
+      - "Ustaw jasność sypialni na minimalną"
+    intent:
+      name: "HassLightSet"
+      slots:
+        brightness: 1
+	    - Sypialnia
+	    - Sypialni
+    response: Ustawiono jasność w sypialni na minimalną
+  - sentences:
+      - "Ustaw jasność sypialni na maksymalną"
+    intent:
+      name: "HassLightSet"
+      slots:
+        brightness: 100
+        area:
+	    - Sypialnia
+	    - Sypialni
+        name: all
+    response: Ustawiono jasność w sypialni na maksymalną