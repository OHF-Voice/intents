--- conflicted
+++ resolved
@@ -96,9 +96,6 @@
     state: "rainy"
     attributes:
       temperature: "8"
-<<<<<<< HEAD
-      temperature_unit: "°C"
-=======
       temperature_unit: "°C"
 
   - name: "Hans"
@@ -119,5 +116,4 @@
 
   - name: "Schtoubsuger"
     id: "vacuum.rover"
-    state: "idle"
->>>>>>> b217ac32
+    state: "idle"