language: vi
tests:
  - sentences:
<<<<<<< HEAD
      - "tắt đèn phòng ngủ"
      - "thiết lập đèn phòng ngủ sang chế độ tắt"
=======
>>>>>>> cbe0e949
      - "vui lòng tắt đèn phòng ngủ"
    intent:
      name: "HassTurnOff"
      slots:
        name: "light.bedroom_lamp"<|MERGE_RESOLUTION|>--- conflicted
+++ resolved
@@ -1,12 +1,8 @@
 language: vi
 tests:
   - sentences:
-<<<<<<< HEAD
       - "tắt đèn phòng ngủ"
       - "thiết lập đèn phòng ngủ sang chế độ tắt"
-=======
->>>>>>> cbe0e949
-      - "vui lòng tắt đèn phòng ngủ"
     intent:
       name: "HassTurnOff"
       slots:
